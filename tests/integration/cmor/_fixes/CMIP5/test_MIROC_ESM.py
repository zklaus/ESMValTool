--- conflicted
+++ resolved
@@ -30,20 +30,6 @@
         self.assertEqual(cube.units, Unit('J'))
 
 
-<<<<<<< HEAD
-=======
-class TestGpp(unittest.TestCase):
-    def setUp(self):
-        self.cube = Cube([1], var_name='gpp', units='J')
-        self.fix = gpp()
-
-    def test_fix_metadata(self):
-        cube = self.fix.fix_metadata([self.cube])[0]
-        self.assertEqual(cube.data[0], 1)
-        self.assertEqual(cube.units, Unit('g m-2 day-1'))
-
-
->>>>>>> 22201156
 class TestAll(unittest.TestCase):
     def setUp(self):
         self.cube = Cube([[1, 2], [3, 4]], var_name='co2', units='J')
