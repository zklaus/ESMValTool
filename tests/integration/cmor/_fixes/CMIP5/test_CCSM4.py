--- conflicted
+++ resolved
@@ -37,11 +37,7 @@
 
     def setUp(self):
         """Prepare tests"""
-<<<<<<< HEAD
-        self.cube = Cube([1.0, 2.0], var_name='rlut')
-=======
-        self.cube = Cube([1, 2], var_name='rlutcs')
->>>>>>> 666a8c79
+        self.cube = Cube([1.0, 2.0], var_name='rlutcs')
         self.cube.add_dim_coord(DimCoord([0.50001, 1.499999],
                                          standard_name='latitude',
                                          bounds=[[0.00001, 0.999999],
