--- conflicted
+++ resolved
@@ -1,13 +1,9 @@
-<<<<<<< HEAD
+lintr
+logging
 yaml
 lintr
 maps
 ncdf4
 PCICt
 akima
-mapproj
-=======
-lintr
-logging
-yaml
->>>>>>> 3cec7581
+mapproj