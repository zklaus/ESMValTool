"""Namelist parser"""
import copy
import fnmatch
import inspect
import logging
import os
import subprocess

import yamale
import yaml

<<<<<<< HEAD
from . import preprocessor
from .cmor.table import CMOR_TABLES
from .interface_scripts.data_finder import (
    get_input_filelist, get_input_filename, get_output_file,
    get_start_end_year, get_statistic_output_file)
=======
from .cmor.table import CMOR_TABLES
from .data_finder import (get_input_filelist, get_input_filename,
                          get_output_file, get_start_end_year,
                          get_statistic_output_file)
from .preprocessor import (DEFAULT_ORDER, MULTI_MODEL_FUNCTIONS,
                           PREPROCESSOR_FUNCTIONS, PreprocessingTask,
                           _split_settings)
>>>>>>> de57a56a
from .preprocessor._derive import get_required
from .preprocessor._download import synda_search
from .preprocessor._io import concatenate_callback
from .preprocessor._regrid import get_cmor_levels, get_reference_levels
from .task import (MODEL_KEYS, DiagnosticTask, InterfaceTask,
                   get_independent_tasks, run_tasks, which)
from .version import __version__

logger = logging.getLogger(__name__)

TASKSEP = os.sep


class NamelistError(Exception):
    """Namelist contains an error."""


def read_namelist_file(filename, config_user, initialize_tasks=True):
    """Read a namelist from file."""
    raw_namelist = check_namelist(filename)
    return Namelist(
        raw_namelist, config_user, initialize_tasks, namelist_file=filename)


def check_ncl_version():
    """Check the NCL version"""
    ncl = which('ncl')
    if not ncl:
        raise NamelistError("Namelist contains NCL scripts, but cannot find "
                            "an NCL installation.")
    try:
        cmd = [ncl, '-V']
        version = subprocess.check_output(cmd, universal_newlines=True)
    except subprocess.CalledProcessError:
        logger.error("Failed to execute '%s'", ' '.join(' '.join(cmd)))
        raise NamelistError("Namelist contains NCL scripts, but your NCL "
                            "installation appears to be broken.")

    version = version.strip()
    logger.info("Found NCL version %s", version)

    major, minor = (int(i) for i in version.split('.')[:2])
    if major < 6 or (major == 6 and minor < 4):
        raise NamelistError("NCL version 6.4 or higher is required to run "
                            "a namelist containing NCL scripts.")


def check_namelist_with_schema(filename):
    """Check if the namelist content matches schema."""
    schema_file = os.path.join(
        os.path.dirname(__file__), 'namelist_schema.yml')
    logger.debug("Checking namelist against schema %s", schema_file)
    namelist = yamale.make_data(filename)
    schema = yamale.make_schema(schema_file)
    yamale.validate(schema, namelist)


def check_namelist(filename):
    """Check a namelist file and return it in raw form."""
    # Note that many checks can only be performed after the automatically
    # computed entries have been filled in by creating a Namelist object.
    check_namelist_with_schema(filename)
    with open(filename, 'r') as file:
        raw_namelist = yaml.safe_load(file)

    # TODO: add more checks?
    check_preprocessors(raw_namelist['preprocessors'])
    check_diagnostics(raw_namelist['diagnostics'])
    return raw_namelist


def check_preprocessors(preprocessors):
    """Check preprocessors in namelist"""
    preprocessor_functions = set(preprocessor.DEFAULT_ORDER)
    for name, settings in preprocessors.items():
        invalid_functions = set(settings) - preprocessor_functions
        if invalid_functions:
            raise NamelistError(
                "Unknown function(s) {} in preprocessor {}, choose from: {}"
                .format(invalid_functions, name, ', '.join(
                    preprocessor.DEFAULT_ORDER)))


def check_diagnostics(diagnostics):
    """Check diagnostics in namelist"""
    for name, diagnostic in diagnostics.items():
        if 'scripts' not in diagnostic:
            raise NamelistError("Missing scripts section in diagnostic {}"
                                .format(name))
        if diagnostic['scripts'] is None:
            continue
        for script_name, script in diagnostic['scripts'].items():
            if not script.get('script'):
                raise NamelistError(
                    "No script defined for script {} in diagnostic {}".format(
                        script_name, name))


def check_preprocessor_settings(settings):
    """Check preprocessor settings."""
    # The inspect functions getargspec and getcallargs are deprecated
    # in Python 3, but their replacements are not available in Python 2.
    # TODO: Use the new Python 3 inspect API
    for step in settings:
        if step not in preprocessor.DEFAULT_ORDER:
            raise NamelistError(
                "Unknown preprocessor function '{}', choose from: {}".format(
                    step, ', '.join(preprocessor.DEFAULT_ORDER)))
        function = getattr(preprocessor, step)
        argspec = inspect.getargspec(function)
        args = argspec.args[1:]
        # Check for invalid arguments
        invalid_args = set(settings[step]) - set(args)
        if invalid_args:
            raise NamelistError(
                "Invalid argument(s): {} encountered for preprocessor "
                "function {}".format(', '.join(invalid_args), step))
        # Check for missing arguments
        defaults = argspec.defaults
        end = None if defaults is None else -len(defaults)
        missing_args = set(args[:end]) - set(settings[step])
        if missing_args:
            raise NamelistError(
                "Missing required argument(s) {} for preprocessor "
                "function {}".format(missing_args, step))
        # Final sanity check in case the above fails to catch a mistake
        try:
            inspect.getcallargs(function, None, **settings[step])
        except TypeError:
            logger.error("Wrong preprocessor function arguments in "
                         "function '%s'", step)
            raise


def check_duplicate_models(models):
    """Check for duplicate models."""
    checked_models_ = []
    for model in models:
        if model in checked_models_:
            raise NamelistError(
                "Duplicate model {} in models section".format(model))
        checked_models_.append(model)


def check_variable(variable, required_keys):
    """Check variables as derived from namelist"""
    required = set(required_keys)
    missing = required - set(variable)
    if missing:
        raise NamelistError(
            "Missing keys {} from variable {} in diagnostic {}".format(
                missing, variable.get('short_name'),
                variable.get('diagnostic')))


def check_data_availability(input_files, start_year, end_year):
    """Check if the required input data is available"""
    if not input_files:
        raise NamelistError("No input files found")

    required_years = set(range(start_year, end_year + 1))
    available_years = set()
    for filename in input_files:
        start, end = get_start_end_year(filename)
        available_years.update(range(start, end + 1))

    missing_years = required_years - available_years
    if missing_years:
        raise NamelistError(
            "No input data available for years {} in files {}".format(
                ", ".join(str(year) for year in missing_years), input_files))


def _get_value(key, models):
    """Get a value for key by looking at the other models."""
    values = {model[key] for model in models if key in model}

    if len(values) == 1:
        return values.pop()

    if len(values) > 1:
        raise NamelistError("Ambigous values {} for property {}".format(
            values, key))


def _update_from_others(variable, keys, models):
    """Get values for keys by copying from the other models."""
    for key in keys:
        if key not in variable:
            value = _get_value(key, models)
            if value is not None:
                variable[key] = value


def _update_cmor_table(table, mip, short_name):
    """Try to add an ESMValTool custom CMOR table file."""
    cmor_table = CMOR_TABLES[table]
    var_info = cmor_table.get_variable(mip, short_name)

    if var_info is None and hasattr(cmor_table, 'add_custom_table_file'):
        table_file = os.path.join(
            os.path.dirname(__file__), 'cmor', 'tables', 'custom',
            'CMOR_' + short_name + '.dat')
        if os.path.exists(table_file):
            logger.debug("Loading custom CMOR table from %s", table_file)
            cmor_table.add_custom_table_file(table_file, mip)
            var_info = cmor_table.get_variable(mip, short_name)

    if var_info is None:
        raise NamelistError(
            "Unable to load CMOR table '{}' for variable '{}' with mip '{}'"
            .format(table, short_name, mip))


def _add_cmor_info(variable, override=False):
    """Add information from CMOR tables to variable."""
    logger.debug("If not present: adding keys from CMOR table to %s", variable)

    if 'cmor_table' not in variable or 'mip' not in variable:
        logger.debug("Skipping because cmor_table or mip not specified")
        return

    if variable['cmor_table'] not in CMOR_TABLES:
        logger.warning("Unknown CMOR table %s", variable['cmor_table'])

    # Copy the following keys from CMOR table
    cmor_keys = ['standard_name', 'long_name', 'units']
    table_entry = CMOR_TABLES[variable['cmor_table']].get_variable(
        variable['mip'], variable['short_name'])

    for key in cmor_keys:
        if key not in variable or override and hasattr(table_entry, key):
            value = getattr(table_entry, key)
            if value is not None:
                variable[key] = value

    # Check that keys are available
    check_variable(variable, required_keys=cmor_keys)


def _update_target_levels(variable, variables, settings, config_user):
    """Replace the target levels model name with a filename if needed."""
    if (not settings.get('extract_levels')
            or 'levels' not in settings['extract_levels']):
        return

    levels = settings['extract_levels']['levels']

    # If levels is a model name, replace it by a dict with a 'model' entry
    if any(levels == v['model'] for v in variables):
        settings['extract_levels']['levels'] = {'model': levels}
        levels = settings['extract_levels']['levels']

    if not isinstance(levels, dict):
        return

    if 'cmor_table' in levels and 'coordinate' in levels:
        settings['extract_levels']['levels'] = get_cmor_levels(
            levels['cmor_table'], levels['coordinate'])
    elif 'model' in levels:
        if variable['model'] == levels['model']:
            del settings['extract_levels']
        else:
            filename = _model_to_file(levels['model'], variables, config_user)
            coordinate = levels.get('coordinate', 'air_pressure')
            settings['extract_levels']['levels'] = get_reference_levels(
                filename, coordinate)


def _update_target_grid(variable, variables, settings, config_user):
    """Replace the target grid model name with a filename if needed."""
    if not settings.get('regrid') or 'target_grid' not in settings['regrid']:
        return

    grid = settings['regrid']['target_grid']

    if variable['model'] == grid:
        del settings['regrid']
    elif any(grid == v['model'] for v in variables):
        settings['regrid']['target_grid'] = _model_to_file(
            grid, variables, config_user)


def _model_to_file(model, variables, config_user):
    """Find the first file belonging to model."""
    for variable in variables:
        if variable['model'] == model:
            files = get_input_filelist(
                variable=variable,
                rootpath=config_user['rootpath'],
                drs=config_user['drs'])
            return files[0]

    raise NamelistError(
        "Unable to find matching file for model {}".format(model))


def _get_default_settings(variable, config_user):
    """Get default preprocessor settings."""
    settings = {}

    # Set up downloading using synda if requested.
    if config_user['synda_download']:
        local_dir = os.path.dirname(
            get_input_filename(
                variable=variable,
                rootpath=config_user['rootpath'],
                drs=config_user['drs']))
        settings['download'] = {
            'dest_folder': local_dir,
        }

    # Configure loading
    settings['load'] = {
        'constraints': variable['standard_name'],
        'callback': concatenate_callback,
        'filename': variable['filename'],
    }

    # Configure fixes
    fix = {
        'project': variable['project'],
        'model': variable['model'],
        'short_name': variable['short_name'],
    }
    # File fixes
    settings['fix_file'] = dict(fix)
    fix_dir = variable['filename'] + '_fixed'
    settings['fix_file']['output_dir'] = fix_dir
    # Cube fixes
    # Only supply mip if the CMOR check fixes are implemented.
    if variable.get('cmor_table'):
        fix['cmor_table'] = variable['cmor_table']
        fix['mip'] = variable['mip']
    settings['fix_data'] = dict(fix)
    settings['fix_metadata'] = dict(fix)

    # Configure time extraction
    settings['extract_time'] = {
        'yr1': variable['start_year'],
        'yr2': variable['end_year'] + 1,
        'mo1': 1,
        'mo2': 1,
        'd1': 1,
        'd2': 1,
    }

    # Configure final CMOR data check
    if variable.get('cmor_table'):
        settings['cmor_check_data'] = {
            'cmor_table': variable['cmor_table'],
            'mip': variable['mip'],
            'short_name': variable['short_name'],
        }

    # Clean up fixed files
    if not config_user['save_intermediary_cubes']:
        settings['cleanup'] = {
            'remove': [fix_dir],
        }

    # Configure saving cubes to file
    settings['save'] = {}

    return settings


def _get_input_files(variable, config_user):
    """Get the input files for a single model"""
    # Find input files locally.
    input_files = get_input_filelist(
        variable=variable,
        rootpath=config_user['rootpath'],
        drs=config_user['drs'])

    # Set up downloading using synda if requested.
    # Do not download if files are already available locally.
    if config_user['synda_download'] and not input_files:
        input_files = synda_search(variable)

    logger.info("Using input files:\n%s", '\n'.join(input_files))
    check_data_availability(input_files, variable['start_year'],
                            variable['end_year'])

    return input_files


def _apply_preprocessor_settings(settings, profile_settings):
    """Apply settings from preprocessor profile."""
    for step, args in profile_settings.items():
        # Remove disabled preprocessor functions
        if args is False:
            if step in settings:
                del settings[step]
            continue
        # Enable/update functions without keywords
        if step not in settings:
            settings[step] = {}
        if isinstance(args, dict):
            settings[step].update(args)


def _update_multi_model_statistics(variables, settings, preproc_dir):
    """Configure multi model statistics."""
    if settings.get('multi_model_statistics', False):
        if settings['multi_model_statistics'] is True:
            settings['multi_model_statistics'] = {}
        stat_settings = settings['multi_model_statistics']

        variable = variables[0]

        # Define output files
        stat_settings['filenames'] = {}
        for statistic in stat_settings['statistics']:
            stat_settings['filenames'][statistic] = get_statistic_output_file(
                variable, statistic, preproc_dir)

        # Define models to exclude
        exclude_models = set(stat_settings.get('exclude', {}))
        for key in 'reference_model', 'alternative_model':
            if key in variable:
                exclude_models.add(variable[key])
        exclude_files = {
            v['filename']
            for v in variables if v['model'] in exclude_models
        }
        stat_settings['exclude'] = {'_filename': exclude_files}


def _get_preprocessor_settings(variables, profile, config_user):
    """Get preprocessor settings for a set of models."""
    all_settings = {}
    profile = copy.deepcopy(profile)
    _update_multi_model_statistics(variables, profile,
                                   config_user['preproc_dir'])

    for variable in variables:
        settings = _get_default_settings(variable, config_user)
        _apply_preprocessor_settings(settings, profile)
        # TODO: this should probably be done in _get_default_settings
        if 'derive' in settings:
            del settings['load']['constraints']
            del settings['fix_file']

        # if the target grid is a model name, replace it with a file name
        # TODO: call _update_target_grid only once per variable?
        _update_target_levels(
            variable=variable,
            variables=variables,
            settings=settings,
            config_user=config_user)
        _update_target_grid(
            variable=variable,
            variables=variables,
            settings=settings,
            config_user=config_user)
        check_preprocessor_settings(settings)
        all_settings[variable['filename']] = settings

    _check_multi_model_settings(all_settings)
    return all_settings


def _check_multi_model_settings(all_settings):
    """Check that multi model settings are identical for all models."""
    multi_model_steps = (step for step in preprocessor.MULTI_MODEL_FUNCTIONS
                         if any(step in settings
                                for settings in all_settings.values()))
    for step in multi_model_steps:
        result = None
        for filename, settings in all_settings.items():
            if result is None:
                result = settings[step]
            elif result != settings[step]:
                raise NamelistError(
                    "Unable to combine differing multi-model settings "
                    "{} and {} for output file {}".format(
                        result, settings[step], filename))


def _get_single_preprocessor_task(variables,
                                  profile,
                                  config_user,
                                  ancestors=None):
    """Create preprocessor tasks for a set of models."""
    # Configure preprocessor
    all_settings = _get_preprocessor_settings(
        variables=variables, profile=profile, config_user=config_user)

    # Input files, used by tasks without ancestors
    input_files = None
    if not ancestors:
        input_files = [
            filename for variable in variables
            for filename in _get_input_files(variable, config_user)
        ]

    output_dir = os.path.dirname(variables[0]['filename'])

    task = preprocessor.PreprocessingTask(
        settings=all_settings,
        output_dir=output_dir,
        ancestors=ancestors,
        input_files=input_files,
        debug=config_user['save_intermediary_cubes'])

    return task


def _get_preprocessor_task(variables, profiles, config_user):
    """Create preprocessor task(s) for a set of models."""
    # First set up the preprocessor profile
    variable = variables[0]
    preproc_name = variable.get('preprocessor')
    if preproc_name not in profiles:
        raise NamelistError(
            "Unknown preprocessor {} in variable {} of diagnostic {}".format(
                preproc_name, variable['short_name'], variable['diagnostic']))
    profile = profiles[variable['preprocessor']]
    logger.info("Creating preprocessor '%s' task for variable '%s'",
                variable['preprocessor'], variable['short_name'])

    # Create preprocessor task(s)
    derive_tasks = []
    if variable.get('derive'):
        # Create tasks to prepare the input data for the derive step
        derive_profile, profile = preprocessor.split_settings(
            profile, 'derive')
        profile['derive'] = {'short_name': variable['short_name']}

        derive_variables = {}
        for variable in variables:
            _update_cmor_table(
                table=variable['cmor_table'],
                mip=variable['mip'],
                short_name=variable['short_name'])
            _add_cmor_info(variable)
            if not variable.get('force_derivation') and get_input_filelist(
                    variable=variable,
                    rootpath=config_user['rootpath'],
                    drs=config_user['drs']):
                # No need to derive, just process normally up to derive step
                short_name = variable['short_name']
                if short_name not in derive_variables:
                    derive_variables[short_name] = []
                derive_variables[short_name].append(variable)
            else:
                # Process input data needed to derive variable
                for short_name, field in get_required(variable['short_name'],
                                                      variable['field']):
                    if short_name not in derive_variables:
                        derive_variables[short_name] = []
                    variable = copy.deepcopy(variable)
                    variable['short_name'] = short_name
                    variable['field'] = field
                    variable['filename'] = get_output_file(
                        variable, config_user['preproc_dir'])
                    _add_cmor_info(variable, override=True)
                    derive_variables[short_name].append(variable)

        for variable in derive_variables.values():
            task = _get_single_preprocessor_task(variable, derive_profile,
                                                 config_user)
            derive_tasks.append(task)

    # Add CMOR info
    for variable in variables:
        _add_cmor_info(variable)

    # Create (final) preprocessor task
    task = _get_single_preprocessor_task(
        variables, profile, config_user, ancestors=derive_tasks)

    return task


def _get_interface_tasks(variable_collection, preprocessor_tasks):
    """Create interface tasks between preprocessor and diagnostic script"""
    metadata = {}
    for variable_name, variables in variable_collection.items():
        output_dir = os.path.dirname(variables[0]['filename'])
        if output_dir not in metadata:
            metadata[output_dir] = {}
        metadata[output_dir][variable_name] = variables

    tasks = []
    for output_dir in metadata:
        settings = {
            'metadata': metadata[output_dir],
        }
        ancestors = [
            t for t in preprocessor_tasks if t.output_dir == output_dir
        ]
        task = InterfaceTask(
            settings=settings, output_dir=output_dir, ancestors=ancestors)
        tasks.append(task)

    return tasks


class Namelist(object):
    """Namelist object"""

    def __init__(self,
                 raw_namelist,
                 config_user,
                 initialize_tasks=True,
                 namelist_file=None):
        """Parse a namelist file into an object."""
        self._cfg = config_user
        self._namelist_file = os.path.basename(namelist_file)
        self._preprocessors = raw_namelist['preprocessors']
        if raw_namelist.get('models'):
            self.models = raw_namelist['models']
        else:
            self.models = []
        self.diagnostics = self._initialize_diagnostics(
            raw_namelist['diagnostics'])
        self.tasks = self.initialize_tasks() if initialize_tasks else None

    def _initialize_diagnostics(self, raw_diagnostics):
        """Define diagnostics in namelist"""
        logger.debug("Retrieving diagnostics from namelist")

        diagnostics = {}

        ncl_version_checked = False
        for name, raw_diagnostic in raw_diagnostics.items():
            diagnostic = {}
            diagnostic['name'] = name
            models = self._initialize_models(
                name, raw_diagnostic.get('additional_models'))
            diagnostic['models'] = models
            diagnostic['variable_collection'] = \
                self._initialize_variable_collection(
                    name, raw_diagnostic.get('variables'), models)
            diagnostic['scripts'] = self._initialize_scripts(
                name, raw_diagnostic.get('scripts'))
            diagnostics[name] = diagnostic
            is_ncl_script = any(diagnostic['scripts'][s].get('script', '')
                                .lower().endswith('.ncl')
                                for s in diagnostic['scripts'])
            if not ncl_version_checked and is_ncl_script:
                logger.info("NCL script detected, checking NCL version")
                check_ncl_version()
                ncl_version_checked = True

        return diagnostics

    def _initialize_models(self, diagnostic_name, raw_additional_models):
        """Define models in diagnostic"""
        logger.debug("Setting models for diagnostic %s", diagnostic_name)

        models = list(self.models)

        if raw_additional_models:
            models += raw_additional_models

        for model in models:
            for key in model:
                MODEL_KEYS.add(key)

        check_duplicate_models(models)
        return models

    def _initialize_variables(self, raw_variable, models):
        """Define variables for all models."""
        # TODO: rename `variables` to `attributes` and store in dict
        # using filenames as keys?
        variables = []

        for model in models:
            variable = copy.deepcopy(raw_variable)
            variable.update(model)
            if ('cmor_table' not in variable
                    and variable.get('project') in CMOR_TABLES):
                variable['cmor_table'] = variable['project']
            variables.append(variable)

        required_keys = {
            'short_name', 'field', 'model', 'project', 'start_year',
            'end_year', 'preprocessor', 'diagnostic'
        }

        for variable in variables:
            _update_from_others(variable, ['cmor_table', 'mip'], models)
            check_variable(variable, required_keys)
            variable['filename'] = get_output_file(variable,
                                                   self._cfg['preproc_dir'])

        return variables

    def _initialize_variable_collection(self, diagnostic_name, raw_variables,
                                        models):
        """Define variables in diagnostic"""
        if not raw_variables:
            return {}

        logger.debug("Populating list of variables for diagnostic %s",
                     diagnostic_name)

        variable_collection = {}

        for variable_name, raw_variable in raw_variables.items():
            if 'short_name' not in raw_variable:
                raw_variable['short_name'] = variable_name
            raw_variable['diagnostic'] = diagnostic_name
            raw_variable['preprocessor'] = str(raw_variable['preprocessor'])
            variable_collection[variable_name] = \
                self._initialize_variables(raw_variable, models)

        return variable_collection

    def _initialize_scripts(self, diagnostic_name, raw_scripts):
        """Define script in diagnostic"""
        if not raw_scripts:
            return {}

        logger.debug("Setting script for diagnostic %s", diagnostic_name)

        scripts = {}

        for script_name, raw_settings in raw_scripts.items():
            raw_script = raw_settings.pop('script')
            ancestors = []
            for id_glob in raw_settings.pop('ancestors', []):
                if TASKSEP not in id_glob:
                    id_glob = diagnostic_name + TASKSEP + id_glob
                ancestors.append(id_glob)
            settings = copy.deepcopy(raw_settings)
            settings['namelist'] = self._namelist_file
            settings['version'] = __version__
            settings['script'] = script_name
            # Add output dirs to settings
            for dir_name in ('run_dir', 'plot_dir', 'work_dir'):
                settings[dir_name] = os.path.join(self._cfg[dir_name],
                                                  diagnostic_name, script_name)
            # Copy other settings
            settings['exit_on_ncl_warning'] = self._cfg['exit_on_warning']
            for key in ('max_data_filesize', 'output_file_type', 'log_level',
                        'write_plots', 'write_netcdf'):
                settings[key] = self._cfg[key]

            scripts[script_name] = {
                'script': raw_script,
                'output_dir': settings['work_dir'],
                'settings': settings,
                'ancestors': ancestors,
            }

        return scripts

    def _resolve_diagnostic_ancestors(self, diagnostic_tasks, later):
        """Resolve diagnostic ancestors"""
        for diagnostic_name, diagnostic in self.diagnostics.items():
            for script_name, script_cfg in diagnostic['scripts'].items():
                task_id = diagnostic_name + TASKSEP + script_name
                if diagnostic_tasks[task_id].ancestors is later:
                    logger.debug("Linking tasks for diagnostic %s script %s",
                                 diagnostic_name, script_name)
                    ancestors = []
                    for id_glob in script_cfg['ancestors']:
                        ancestor_ids = fnmatch.filter(diagnostic_tasks,
                                                      id_glob)
                        if not ancestor_ids:
                            raise NamelistError(
                                "Could not find any ancestors matching {}"
                                .format(id_glob))
                        logger.debug("Pattern %s matches %s", id_glob,
                                     ancestor_ids)
                        ancestors.extend(diagnostic_tasks[ancestor_id]
                                         for ancestor_id in ancestor_ids)
                    diagnostic_tasks[task_id].ancestors = ancestors

    def initialize_tasks(self):
        """Define tasks in namelist"""
        logger.info("Creating tasks from namelist")
        tasks = []

        diagnostic_tasks = {}
        later = object()
        for diagnostic_name, diagnostic in self.diagnostics.items():
            logger.info("Creating tasks for diagnostic %s", diagnostic_name)

            # Create preprocessor tasks
            preproc_tasks = []
            for variable_name in diagnostic['variable_collection']:
                logger.info("Creating preprocessor tasks for variable %s",
                            variable_name)
                task = _get_preprocessor_task(
                    variables=diagnostic['variable_collection'][variable_name],
                    profiles=self._preprocessors,
                    config_user=self._cfg)
                preproc_tasks.append(task)

            # Create interface tasks
            if_tasks = _get_interface_tasks(
                variable_collection=diagnostic['variable_collection'],
                preprocessor_tasks=preproc_tasks)
            tasks.extend(if_tasks)

            # Create diagnostic tasks
            for script_name, script_cfg in diagnostic['scripts'].items():
                task_id = diagnostic_name + TASKSEP + script_name
                logger.info("Creating diagnostic task %s", task_id)
                # Ancestors will be resolved after creating all tasks,
                # unless there aren't any, in which case we set them to the
                # preprocessor tasks.
                ancestors = later if script_cfg['ancestors'] else if_tasks
                task = DiagnosticTask(
                    script=script_cfg['script'],
                    output_dir=script_cfg['output_dir'],
                    settings=script_cfg['settings'],
                    ancestors=ancestors,
                )
                diagnostic_tasks[task_id] = task

        # Resolve diagnostic ancestors marked as 'later'
        self._resolve_diagnostic_ancestors(diagnostic_tasks, later)

        # TODO: check that no loops are created (will throw RecursionError)

        # Only add diagnostic tasks if enabled
        if self._cfg['run_diagnostic']:
            tasks.extend(diagnostic_tasks.values())

        # Return smallest possible set of tasks
        tasks = get_independent_tasks(tasks)

        return tasks

    def __str__(self):
        """Get human readable summary."""
        return '\n\n'.join(str(task) for task in self.tasks)

    def run(self):
        """Run all tasks in the namelist."""
        run_tasks(
            self.tasks, max_parallel_tasks=self._cfg['max_parallel_tasks'])<|MERGE_RESOLUTION|>--- conflicted
+++ resolved
@@ -9,21 +9,11 @@
 import yamale
 import yaml
 
-<<<<<<< HEAD
 from . import preprocessor
-from .cmor.table import CMOR_TABLES
-from .interface_scripts.data_finder import (
-    get_input_filelist, get_input_filename, get_output_file,
-    get_start_end_year, get_statistic_output_file)
-=======
 from .cmor.table import CMOR_TABLES
 from .data_finder import (get_input_filelist, get_input_filename,
                           get_output_file, get_start_end_year,
                           get_statistic_output_file)
-from .preprocessor import (DEFAULT_ORDER, MULTI_MODEL_FUNCTIONS,
-                           PREPROCESSOR_FUNCTIONS, PreprocessingTask,
-                           _split_settings)
->>>>>>> de57a56a
 from .preprocessor._derive import get_required
 from .preprocessor._download import synda_search
 from .preprocessor._io import concatenate_callback
