"""
New module to enable ESMValToolKit to deal with
the new yaml parser and simplified interface_scripts
toolbox. Author: Valeriu Predoi, University of Reading,
Initial version: August 2017
contact: valeriu.predoi@ncas.ac.uk
"""
from __future__ import print_function

import copy
import logging
import os

import iris
import iris.exceptions
import numpy as np

from ..preprocessor.mask import fx_mask, mask_cube_counts
from ..preprocessor.regrid import regrid, vertical_schemes, vinterp
from ..preprocessor.time_area import time_slice
from .data_finder import get_input_filelist, get_output_file
from .fixes.fix import Fix
from .launchers import run_executable
from .preprocessing_tools import glob, merge_callback

logger = logging.getLogger(__name__)

#######################################################
# This script contains basic functionalities
# It contains all variables to call other
# more specialized modules for prerocessing purposes
########################################################


def get_cf_infile(project_info, current_diag, model, current_var_dict):
    """@brief Path to input netCDF files for models
       @param project_info all info dictionary
       @param currDiag(dict) current diagnostic
       @param model(dict) what model we looking at
       This function supports multiple models and variables
       and operates on a single diagnostic
       Returns a dictionary {var1:[model_data], var2:[model_data], ...}
    """
    # get variables; data files is a dictionary keyed on variable
    data_files = {}
    variables = current_diag.variables

    for var in variables:
        full_paths = get_input_filelist(project_info, model, var)
        if len(full_paths) == 0:
            logger.info("Could not find any data files for %s", model['name'])
        else:
            data_files[var['name']] = full_paths

    return data_files


def get_cf_areafile(project_info, model):
    """ @brief Returns the path to the areacello file
        This function looks for the areafile of the ocean grid
    """
    areadir = model["path"]
    areafile = 'areacello_fx_' + model["name"] + "_" + model["exp"] + \
               "_r0i0p0.nc"

    return os.path.join(areadir, areafile)


def preprocess(project_info, variable, model, current_diag,
               cmor_reformat_type):

    #################################################################
    # The Big Mean PREPROCESS Machine                               #
    #################################################################

    # Starting to look at preprocessing needs
    verbosity = project_info["GLOBAL"]["verbosity"]
    logger.info("Looking at (namelist) PREPROCESS section now")
    # initialize the environment variables dictionary
    project_info['TEMPORARY'] = {}
    # key in the prperocess
    prp = project_info['PREPROCESS']

    #################################################################
    # PRERQUISITES: GET THE PARAMETERS From config file             #
    #################################################################

    # initialize variables
    save_intermediary_cubes = False
    mask_fillvalues = False
    multimodel_mean = False
    mask_land = False
    mask_ocean = False
    mask_poro = False

    # parse dictionary
    for k in prp.keys():
        if k == 'select_level':
            select_level = prp[k]
        if k == 'target_grid':
            target_grid = prp[k]
        if k == 'regrid_scheme':
            regrid_scheme = prp[k]
        if k == 'mask_fillvalues':
            mask_fillvalues = prp[k]
        if k == 'multimodel_mean':
            multimodel_mean = prp[k]
        if k == 'gridfile':

            areafile_path = prp[k]
            if areafile_path is not None:
                project_info['TEMPORARY']['areafile_path'] = areafile_path

        # land (keeps only land regions)
        if k == 'mask_landocean':

            if prp[k] == 'land':
                mask_land = True
                lmaskdir = os.path.join(
                    model["path"],
                    model["exp"],
                    'fx',
                    'sftlf',
                    model["name"],
                    'r0i0p0',
                )
                lmaskfile = 'sftlf_fx_{}_{}_r0i0p0.nc'.format(
                    model["name"], model["exp"])
                lmaskfile_path = os.path.join(lmaskdir, lmaskfile)

        # ocean (keeps only ocean regions)

            if prp[k] == 'ocean':
                mask_ocean = True
                if lmaskfile_path is not None:
                    project_info['TEMPORARY'][
                        'lmaskfile_path'] = lmaskfile_path
                omaskdir = model['path']
                omaskfile = 'sftof_fx_{}_{}_r0i0p0.nc'.format(
                    model["name"], model["exp"])
                omaskfile_path = os.path.join(omaskdir, omaskfile)
                if omaskfile_path is not None:
                    project_info['TEMPORARY'][
                        'omaskfile_path'] = omaskfile_path

        # poro (keeps only poro regions)
        if k == 'mask_poro':

            if prp[k] is not False:
                mask_poro = True
                pormaskdir = os.path.join(
                    model["path"],
                    model["exp"],
                    'fx',
                    'mrsofc',
                    model["name"],
                    'r0i0p0',
                )
                pormaskfile = 'mrsofc_fx_{}_{}_r0i0p0.nc'.format(
                    model["name"], model["exp"])
                porofile_path = os.path.join(pormaskdir, pormaskfile)
                if porofile_path is not None:
                    project_info['TEMPORARY']['porofile_path'] = porofile_path

    # VP-FIXME-question : do we need these still?
    # if so, easily initialized in namelist file
    hgridfile_path = False
    zgridfile_path = False
    lsmfile_path = False
    fx_file_path = False
    indata_root = 'probably/set/this/to/a/common/fx/stuff/directory'
    for k in prp.keys():
        if k == 'get_cf_hgridfile':
            if prp[k] is not 'None':
                filepath = fx_files['nemo_hgrid_file'].get_fullpath()
                hgridfile_path = os.path.join(indata_root, filepath)
                if hgridfile_path is not None:
                    project_info['TEMPORARY'][
                        'hgridfile_path'] = hgridfile_path
        if k == 'get_cf_zgridfile':
            if prp[k] is not 'None':
                filepath = fx_files['nemo_zgrid_file'].get_fullpath()
                zgridfile_path = os.path.join(indata_root, filepath)
                if zgridfile_path is not None:
                    project_info['TEMPORARY'][
                        'zgridfile_path'] = zgridfile_path
        if k == 'get_cf_lsmfile':
            if prp[k] is not 'None':
                zgrid_path = fx_files['nemo_zgrid_file'].get_fullpath()
                if variable.field == "T3M":
                    filepath = fx_files['nemo_lsm3d_file'].get_fullpath()
                else:
                    filepath = fx_files['nemo_lsm_file'].get_fullpath()
                lsmfile_path = os.path.join(indata_root, filepath)
                if lsmfile_path is not None:
                    project_info['TEMPORARY']['lsmfile_path'] = lsmfile_path
        if k == 'get_fx_files':
            if prp[k] is not 'None':
                curr_fx = project_info["AUXILIARIES"]["FX_files"].fx_files
                new_fx = {}
                for key in curr_fx:
                    new_fx[key] = os.path.join(indata_root,
                                               curr_fx[key].get_fullpath())
                fx_file_path = os.path.abspath(new_fx)
                if fx_file_path:
                    project_info['TEMPORARY']['fx_file_path'] = fx_file_path

    # Specialy McSpecial cases
    if 'realm' in model.keys():
        project_info['TEMPORARY']['realm'] = model["realm"]
    if 'shift_year' in model.keys():
        project_info['TEMPORARY']['shift_year'] = model["shift_year"]
    if 'case_name' in model.keys():
        project_info['TEMPORARY']['case_name'] = model["case_name"]

    #################################################################
    # ENVIRONMENT VARIABLES

    # Initialize all needed files and variables (Leon: EEEvvryboooodyyy!!!)

    model_name = model['name']
    project_name = model['project']
    project_info['RUNTIME']['model'] = model_name
    project_info['RUNTIME']['project'] = project_name
    project_info['RUNTIME']['project_basename'] = 'OBS'
    exit_on_warning = project_info['GLOBAL'].get('exit_on_warning', False)

    # Variable put in environment
    os.environ['__ESMValTool_base_var'] = variable.name

    #############################
    # need this since we are still using the old variable derivation through
    # Var() object
    vari = {}
    vari['name'] = variable.name
    vari['field'] = variable.field
    ##############################

    # Build input and output file names
    infiles = get_cf_infile(project_info, current_diag, model,
                            vari)[variable.name]

    outfilename = get_output_file(project_info, model, vari).split('/')[-1]
    logger.info("Reformatted file name: %s", outfilename)
    # get full outpaths - original cmorized files that are preserved
    # all through the process
    fullpath = get_output_file(project_info, model, vari)
    logger.info("Reformatted target: %s", fullpath)

    # indir is hardcoded to keep things tight; could be an option to namelist
    project_info['TEMPORARY']['indir_path'] = project_info['GLOBAL']['run_dir']
    project_info['TEMPORARY']['outfile_fullpath'] = fullpath
    project_info['TEMPORARY']['infile_path'] = infiles
    project_info['TEMPORARY']['start_year'] = model['start_year']
    project_info['TEMPORARY']['end_year'] = model['end_year']
    if project_name == 'CMIP5':
        project_info['TEMPORARY']['ensemble'] = model['ensemble']
    project_info['TEMPORARY']['variable'] = variable.name
    project_info['TEMPORARY']['field'] = variable.field
    logger.info("Gathering runtime variables:")
    logger.info("Project is %s", model['project'])
    logger.info("Model is %s", model['name'])
    if project_name == 'CMIP5':
        logger.info("Ensemble is %s", model['ensemble'])
    logger.info("Full IN path is %s", str(infiles))
    logger.info("Full OUT path is %s", fullpath)

    preproc_model_path = os.path.join(project_info['GLOBAL']['preproc_dir'],
                                      model['project'])
    if not os.path.isdir(preproc_model_path):
        os.makedirs(preproc_model_path)

    #################################################################
    # START CHANGING STUFF

    # check if we want to save at each step
    save_intermediary_cubes = project_info['GLOBAL']['save_intermediary_cubes']
    # and initialize the latest_saver iterative variable
    latest_saver = project_info['TEMPORARY']['outfile_fullpath']

    #################################################################
    # 0. CMOR_REFORMAT (NCL version)

    # Legacy code that will be purged in the future
    # Check if the current project has a specific reformat routine,
    # otherwise use default
    # the cmor reformat is applied only once per variable
    if cmor_reformat_type == 'ncl':
        if os.path.isdir("reformat_scripts/" + model['project']):
            which_reformat = model['project']
        else:
            which_reformat = 'default'

        reformat_script = os.path.join(
            "reformat_scripts", which_reformat,
            "reformat_" + which_reformat + "_main.ncl")
        if not os.path.isfile(project_info['TEMPORARY']['outfile_fullpath']):

            logger.info(" Calling %s to check/reformat model data",
                        reformat_script)

            run_executable(reformat_script, project_info, verbosity,
                           exit_on_warning)
        if 'NO_REFORMAT' in reformat_script:
            pass
        else:
            if (not os.path.isfile(
                    project_info['TEMPORARY']['outfile_fullpath'])):
                raise IOError(2, "Expected reformatted file isn't available: ",
                              project_info['TEMPORARY']['outfile_fullpath'])

        # load cube now, if available
        reft_cube = iris.load_cube(
            project_info['TEMPORARY']['outfile_fullpath'])

    #################################################################
    # 0. CMOR_REFORMAT (PY version)

    # New code: cmor_check.py (by Javier Vegas)
    elif cmor_reformat_type == 'py' and project_name == 'CMIP5':
        # needed imports
<<<<<<< HEAD
        from cmor_check import CMORCheck
        from cmor_check import CMORCheckError
=======
        from .cmor_check import CMORCheck as CC
        from .cmor_check import CMORCheckError as CCE
>>>>>>> f0aa094c
        import warnings
        from .variable_info import CMIP5Info

        variables_info = CMIP5Info()

        var_name = variable.name
        table = model['mip']

        try:
            # Load cubes for requested variable in given files
            # remember naming conventions
            # IN: infiles
            # OUT: project_info['TEMPORARY']['outfile_fullpath']
            fixes = Fix.get_fixes(project_name, model_name, var_name)

            def apply_file_fixes(file_to_fix):
                for next_fix in fixes:
                    file_to_fix = next_fix.fix_file(file_to_fix)
                return file_to_fix

            # infiles are fullpaths
            files = [apply_file_fixes(infile) for infile in infiles]
            cfilelist = []

            with warnings.catch_warnings():
                warnings.filterwarnings('ignore',
                                        'Missing CF-netCDF measure variable',
                                        UserWarning)
                warnings.filterwarnings('ignore',
                                        'Missing CF-netCDF boundary variable',
                                        UserWarning)

                def cube_var_name(raw_cube):
                    return raw_cube.var_name == var_name

                var_cons = iris.Constraint(cube_func=cube_var_name)
                # force single cube; this function defaults a list of cubes
                for cfile in files:
                    reft_cube_i = iris.load(
                        cfile, var_cons, callback=merge_callback)[0]
                    cfilelist.append(reft_cube_i)

            # concatenate if needed
            if len(cfilelist) > 1:
                c = iris.cube.CubeList(cfilelist)
                try:
                    reft_cube_0 = c.concatenate()[0]
                except iris.exceptions.ConcatenateError as exc:
                    error_message = "Problem trying to concatenate cubes: %s"
                    logger.error(error_message, exc)
                    logger.debug('Cubes to concatenate:')
                    for cube in cfilelist:
                        logger.debug(str(cube))
                    return None, None

            else:
                reft_cube_0 = cfilelist[0]

            # fix again
            for fix in fixes:
                reft_cube_0 = fix.fix_metadata(reft_cube_0)

            # Check metadata before any preprocessing start
            var_info = variables_info.get_variable(table, var_name)
            checker = CMORCheck(reft_cube_0, var_info, automatic_fixes=True)
            checker.check_metadata()

            # apply time gating so we minimize cube size
            yr1 = int(model['start_year'])
            yr2 = int(model['end_year'])
            reft_cube = time_slice(reft_cube_0, yr1, 1, 1, yr2, 12, 31)

            for fix in fixes:
                reft_cube = fix.fix_data(reft_cube)

            # Check data after time (and maybe lat-lon slicing)
            checker = CMORCheck(reft_cube, var_info, automatic_fixes=True)
            checker.check_data()

            # save reformatted cube
            # saving the cube allows for more steps to be performed
            # on the (un)regridded files
            if save_intermediary_cubes is True:
                latest_saver = latest_saver.strip('.nc') + '_cmor.nc'
                iris.save(reft_cube, latest_saver)

            # save to default path (this file will change with
            # every iteration of preprocess step)
            iris.save(reft_cube, project_info['TEMPORARY']['outfile_fullpath'])

        except (iris.exceptions.ConstraintMismatchError,
                iris.exceptions.ConcatenateError, CMORCheckError) as ex:
            logger.error("%s", ex)
            return None, None

    else:
        # check if we need to concatenate
        if len(infiles) > 1:
            reft_cube = glob(infiles, variable.name)
        else:
            reft_cube = iris.load_cube(infiles)
        iris.save(reft_cube, project_info['TEMPORARY']['outfile_fullpath'])

    #################################################################
    # 1. LAND/OCEAN/PORO MASK VIA sftlf/sftof/mrsofc FILE

    # Land Mask
    if mask_land is True:
        if os.path.isfile(lmaskfile_path):
            logger.info(" Using mask file %s", lmaskfile_path)
            l_mask = iris.load_cube(lmaskfile_path)

            reft_cube = fx_mask(reft_cube, l_mask)

            # check cube
            ######################
            if project_name == 'CMIP5':
                logger.info(
                    " CMIP5 - checking cube after applying land mask...")
                checker = CMORCheck(reft_cube, var_info, automatic_fixes=True)
                checker.check_data()
            #######################

            if save_intermediary_cubes is True:
                latest_saver = latest_saver.strip('.nc') + '_land-mask.nc'
                iris.save(reft_cube, latest_saver)

            # save to default path (this file will change with
            # every iteration of preprocess step)
            iris.save(reft_cube, project_info['TEMPORARY']['outfile_fullpath'])

        else:
            logger.info("Could not find LAND mask file %s", lmaskfile)

    # Ocean Mask
    if mask_ocean is True:
        if os.path.isfile(omaskfile_path):
            logger.info("Using OCEAN mask file %s", omaskfile_path)
            o_mask = iris.load_cube(omaskfile_path)

            reft_cube = fx_mask(reft_cube, o_mask)

            # check cube
            ######################
            if project_name == 'CMIP5':
                logger.info(
                    " CMIP5 - checking cube after applying ocean mask...")
                checker = CMORCheck(reft_cube, var_info, automatic_fixes=True)
                checker.check_data()
            #######################

            if save_intermediary_cubes is True:
                latest_saver = latest_saver.strip('.nc') + '_ocean-mask.nc'
                iris.save(reft_cube, latest_saver)

            # save to default path (this file will change with
            # every iteration of preprocess step)
            iris.save(reft_cube, project_info['TEMPORARY']['outfile_fullpath'])

        else:
            logger.info("Could not find OCEAN mask file %s", omaskfile)

    # Poro Mask
    if mask_poro is True:
        if os.path.isfile(pormaskfile_path):
            logger.info(" Using PORO mask file %s", pormaskfile_path)
            por_mask = iris.load_cube(pormaskfile_path)

            reft_cube = fx_mask(reft_cube, por_mask)

            # check cube
            ######################
            if project_name == 'CMIP5':
                logger.info(
                    " CMIP5 - checking cube after applying poro mask...")
                checker = CMORCheck(reft_cube, var_info, automatic_fixes=True)
                checker.check_data()
            #######################

            if save_intermediary_cubes is True:
                latest_saver = latest_saver.strip('.nc') + '_poro-mask.nc'
                iris.save(reft_cube, latest_saver)

            # save to default path (this file will change with
            # every iteration of preprocess step)
            iris.save(reft_cube, project_info['TEMPORARY']['outfile_fullpath'])

        else:
            logger.info("Could not find OCEAN mask file %s", omaskfile)

    #################################################################
    # 2. LEVEL/TIME/AREA OPS

    # SELECT LEVEL: PREPROCESS['select_level'] = DICT
    # DICT has keys: 'levels' and 'scheme'
    # DICT['levels']: could be a single element or a [list]
    #                 with multiple values
    # DICT['scheme']: supports linear and nearest
    if select_level != 'None':

        # check if dictionary
        if isinstance(select_level, dict) is False:
            logger.warning("In namelist - select_level must be a dictionary "
                           "with keys levels and scheme - no select level!")
            nsl = 0
        else:
            nsl = 2

        # try get the parameters
        try:
            levels = select_level['levels']
            scheme = select_level['scheme']
        except KeyError:
            logger.warning("select_level keys must be levels: and scheme: "
                           "- no select level!")
            nsl = 0

        # check scheme value
        if scheme not in vertical_schemes:
            logger.warning(
                "Select level scheme should be one of the allowed ones %s "
                "- no select level!", vertical_schemes)
            nsl = 0

        # check levels value
        if isinstance(levels, str):
            try:
                vlevels = levels.split(',')
                psl = 2
            except (AttributeError, "'int' object has no attribute 'split'"):
                logger.warning("Vertical levels must be either int, string "
                               "or list %r", levels)
        elif isinstance(levels, int) or isinstance(levels, float):
            vlevels = [levels]
            psl = 2
        elif isinstance(levels, list):
            vlevels = levels
            psl = 2
        else:
            logger.warning("Vertical levels must be int, float, string or "
                           "list (of ints or floats) %s - no select level!",
                           levels)
            psl = 0

        if psl > 0 and nsl > 0:

            logger.info("Calling regrid to select vertical level %s Pa "
                        "with scheme %s", vlevels, scheme)

            # check cube has 'air_pressure' coordinate
            ap = reft_cube.coord('air_pressure')
            if ap is None:
                logger.warning("Trying to select level but cube has no "
                               "air_pressure coordinate")
            else:
                ap_vals = ap.points
                logger.info("Cube air pressure values " + str(ap_vals))

                # warn if selected levels are outside data bounds
                # these cases will automatically make cmor.check() crash anyway
                if min(vlevels) < min(ap_vals):
                    logger.warning("Selected pressure level below lowest "
                                   "data point, expect large extrapolation "
                                   "errors!")
                if max(vlevels) > max(ap_vals):
                    logger.warning("Selected pressure level above highest "
                                   "data point, expect large extrapolation "
                                   "errors!")

                # call vinterp(interpolate)
                reft_cube = vinterp(reft_cube, vlevels, scheme)

                # check cube
                #########################
                if project_name == 'CMIP5':
                    logger.info(
                        " CMIP5 - checking cube after selecting level(s)...")
                    checker = CMORCheck(reft_cube, var_info,
                                        automatic_fixes=True)
                    checker.check_data()
                #########################

                # save intermediary
                if save_intermediary_cubes is True:
                    vnames = '_'.join(['SL' + str(v) for v in vlevels])
                    latest_saver = latest_saver.strip(
                        '.nc') + '_' + vnames + '.nc'
                    iris.save(reft_cube, latest_saver)

                # save to default path (this file will change with
                # every iteration of preprocess step)
                iris.save(reft_cube,
                          project_info['TEMPORARY']['outfile_fullpath'])

    #################################################################
    # 3. REGRID

    if target_grid != 'None':

        # we will regrid according to whatever regridding scheme and
        # reference grids are needed and create new regridded files
        # from the original cmorized/masked ones but preserving those
        # original files (optionally)
        logger.info("Calling regrid to regrid model data onto %s grid",
                    target_grid)

        # get the floating cube
        src_cube = reft_cube

        logger.info("Source cube to be regridded --->\n%s", src_cube)

        # try return a cube for regrid target
        # target_grid = could simply be a netCDF file or string model
        # descriptor eg 'ref_model'; currently netCDF and ref_model
        # labels are implemented
        try:
            tgt_grid_cube = iris.load_cube(target_grid)
            logger.info("Target regrid cube summary --->\n%s", tgt_grid_cube)
            if regrid_scheme:
                rgc = regrid(src_cube, tgt_regrid_cube, regrid_scheme)
            else:
                logger.info("No regrid scheme specified, assuming linear")
                rgc = regrid(src_cube, tgt_regrid_cube, 'linear')

            logger.info("Regridded cube summary --->\n%s", rgc)
            reft_cube = rgc
            print(reft_cube)

            # check cube
            ######################
            if project_name == 'CMIP5':
                logger.info("CMIP5 - checking cube after regridding on "
                            "input netCDF file...")
                checker = CMORCheck(reft_cube, var_info, automatic_fixes=True)
                checker.check_data()
            #######################

            # save-append to outfile fullpath list to be further processed
            iris.save(reft_cube, project_info['TEMPORARY']['outfile_fullpath'])
        except (IOError, iris.exceptions.IrisError) as exc:
            logger.info("Target %s is not a netCDF file", target_grid)
            # continue to see what regridding we need
            # ref_model regrid string descriptor
            if target_grid == 'ref_model':
                try:
                    additional_models_dicts = current_diag.additional_models
                    if additional_models_dicts is None:
                        additional_models_dicts = project_info['ALLMODELS']
                except (AttributeError, "'Diagnostic' object has no attribute "
                                        "'additional_models'"):
                    logger.info("Regridding on one of the MODELS, "
                                "no ADDITIONAL MODELS specified")
                    additional_models_dicts = project_info['ALLMODELS']
                # identify the current variable
                for var in current_diag.variables:
                    if var['name'] == variable.name:
                        ref_model_list = var['ref_model']

                        # check if the ref_model list is populated
                        if len(ref_model_list) > 0:
                            # always regrid only on the first ref_model
                            ref_model = ref_model_list[0]
                            for obs_model in additional_models_dicts:
                                if obs_model['name'] == ref_model:

                                    logger.info("Regridding on ref_model %s",
                                                ref_model)
                                    tgt_nc_grid = get_cf_infile(
                                        project_info, current_diag, obs_model,
                                        vari)[variable.name][0]

                                    # check if we need to concatenate
                                    if len([tgt_nc_grid]) > 1:
                                        tgt_grid_cube = glob(
                                            tgt_nc_grid, variable.name)
                                    else:
                                        tgt_grid_cube = iris.load_cube(
                                            tgt_nc_grid)

                                    logger.info(
                                        "Target regrid cube summary --->\n%s",
                                        tgt_grid_cube)

                                    if regrid_scheme:
                                        rgc = regrid(src_cube, tgt_grid_cube,
                                                     regrid_scheme)
                                    else:
                                        logger.info(
                                            "No regrid scheme specified, "
                                            "assuming linear")
                                        rgc = regrid(src_cube, tgt_grid_cube,
                                                     'linear')
                                    logger.info("Regridded cube summary"
                                                " --->\n%s", rgc)

                                    # check cube
                                    ###################
                                    reft_cube = rgc
                                    if project_name == 'CMIP5':
                                        logger.info(
                                            "CMIP5 - checking cube after "
                                            "regridding on REF model...")
                                        checker = CMORCheck(
                                            reft_cube,
                                            var_info,
                                            automatic_fixes=True)
                                        checker.check_data()
                                    ####################

                                    # save-append to outfile fullpath list
                                    # to be further processed
                                    iris.save(reft_cube, project_info[
                                        'TEMPORARY']['outfile_fullpath'])

                                    if save_intermediary_cubes is True:
                                        latest_saver = '_'.join([
                                            latest_saver.strip('.nc'),
                                            'regridded_on',
                                            ref_model + '.nc',
                                        ])
                                        iris.save(reft_cube, latest_saver)

                        # otherwise don't do anything
                        else:
                            logger.info(
                                "No regridding model specified in "
                                "variables[ref_model]. Skipping regridding.")

            else:
                # assume and check it is of XxY form
                if isinstance(target_grid.split('x')[0], str) and isinstance(
                        target_grid.split('x')[1], str):
                    logger.info("Target regrid is XxY: %s", target_grid)
                    if regrid_scheme:
                        rgc = regrid(src_cube, target_grid, regrid_scheme)
                    else:
                        logger.info(
                            "No regrid scheme specified, assuming linear")
                        rgc = regrid(src_cube, target_grid, 'linear')

                    logger.info("Regridded cube summary --->\n%s", rgc)

                    # check cube
                    ######################
                    reft_cube = rgc
                    if project_name == 'CMIP5':
                        logger.info("CMIP5 - checking cube after regridding "
                                    "on MxN cells...")
                        checker = CMORCheck(reft_cube, var_info,
                                            automatic_fixes=True)
                        checker.check_data()
                    #######################

                    # save-append to outfile fullpath list to be
                    # further processed
                    iris.save(reft_cube,
                              project_info['TEMPORARY']['outfile_fullpath'])

                    if save_intermediary_cubes is True:
                        latest_saver = latest_saver.strip(
                            '.nc') + '_regrid_' + target_grid + '.nc'
                        iris.save(reft_cube, latest_saver)

    #################################################################
    # 4. MASK FILL VALUES

    if mask_fillvalues != 'None':

        # Brief explanation of functionality:
        # Mask fill values
        # -----------------
        # Suppose now we want to apply a mask that discards all the grid
        # points that have less than 20 data points in each 5 year block
        # c = mask_cube_counts(
        #     mycube, val_thr=1.0, counts_thr=20, time_window=5)[2]
        # Here: - mycube is the cube I am working on;
        #       - val_thr is a value threshold
        #       - counts_thr is a counts threshold for discarding
        #       - time_window is the window we count and apply counts_thr

        # check if dictionary
        if isinstance(mask_fillvalues, dict) is False:
            logger.warning(
                "In namelist - mask_fillvalues must be a dictionary with "
                "keys min_value, threshold_percent and time_window - no "
                "mask_fillvalues!")

        else:

            # try get the parameters
            try:
                val_thr = mask_fillvalues['min_value']
                percentage = mask_fillvalues['threshold_percent']
                time_window = int(mask_fillvalues['time_window'])

                logger.info("Creating fillvalues mask...")
                # basic checks
                if percentage > 1.0:
                    logger.warning("Percentage of missing values should "
                                   "be < 1.0")
                nr_time_points = len(reft_cube.coord('time').points)
                if time_window > nr_time_points:
                    logger.warning("Time window (in time units) larger "
                                   "than total time span")

                # round to lower integer always
                max_counts_per_time_window = int(nr_time_points / time_window)
                count_thr = int(max_counts_per_time_window * percentage)

                # apply the mask
                reft_cube = mask_cube_counts(reft_cube, val_thr, count_thr,
                                             time_window)[2]

                # save if needed
                if save_intermediary_cubes is True:
                    latest_saver = latest_saver.strip('.nc') + '_mfv.nc'
                    iris.save(reft_cube, latest_saver)

                # save-append to outfile fullpath list to be further processed
                iris.save(reft_cube,
                          project_info['TEMPORARY']['outfile_fullpath'])

            except KeyError:
                logger.warning("select_level keys must be levels: and "
                               "scheme: - no select level!")

    #################################################################
    # 5. MULTIMODEL MEAN and anything else that needs ALL models

    # These steps are done outside the main Preprocess loop since
    # they need ALL the models

    #################################################################
    # FINISH all PREPROCESSING and delete environment

    del (project_info['TEMPORARY'])

    # return the latest cube, and latest path
    return reft_cube, latest_saver


# functions that perform collective models analysis
# apply multimodel means and/or anything else needed
# the order in which functions are called matters !!!
def multimodel_mean(cube_collection, path_collection):
    # time average
    means_list = [
        mycube.collapsed('time', iris.analysis.MEAN)
        for mycube in cube_collection
    ]

    # global mean
    means = [np.mean(m.data) for m in means_list]
    logger.info("Multimodel global means: %s", means)

    # seasonal mean
    # need to fix this !
    # smeans_cubes = [seasonal_mean(mycube) for mycube in cube_collection]
    # print(smeans_cubes)
    # smeans = [np.mean(c.data) for c in smeans_cubes]
    # logger.info("Multimodel seasonal global means: %s", smeans)


#################################################################
# a few definititory functions needed
#################################################################
# variable class
class Var:
    """
    changed from original class diagdef.Var
    """

    def __init__(self, merged_dict, var0, fld0):
        # Write the variable attributes in 'merged_dict'
        # to class object attributes
        for name, value in merged_dict.items():
            setattr(self, name, value)

        # Special cases, actually not sure what they do
        if var0 == "none":
            self.var0 = merged_dict['name']
        else:
            self.var0 = var0
        if fld0 == "none":
            self.fld0 = merged_dict['field']
        else:
            self.fld0 = fld0


# diagnostics class
class Diag:
    """
    changed from original diagdef.Diag
    """

    def add_base_vars_fields(self, variables, model, variable_def_dir):
        dep_vars = []
        model_der = False
        if hasattr(model, "attributes"):
            if "skip_derive_var" in model.attributes.keys():
                model_der = model.attributes["skip_derive_var"]

        for variable in variables:

            f = open(
                os.path.join(variable_def_dir, variable['name'] + ".ncl"), 'r')
            for line in f:
                tokens = line.split()

                if "Requires:" in tokens:
                    # If 'none', return orig. field
                    if tokens[2] == "none" or model_der == "True":
                        dep_vars.append(Var(variable, "none", "none"))
                    else:
                        sub_tokens = tokens[2].split(",")
                        for sub in sub_tokens:
                            element = sub.split(":")

                            # Assume first digit is dimension in field type
                            offset = self.find_dimension_entry(element[1]) - 1

                            e_var = element[0]
                            e_fld = element[1]
                            e_fld = (variable['field'][0:offset + 1] +
                                     e_fld[1 + offset] +
                                     variable['field'][2 + offset] +
                                     e_fld[3 + offset:])

                            del keys
                            del vars
                            dep_var = copy.deepcopy(variable)
                            dep_var['name'] = e_var
                            dep_var['field'] = e_fld

                            dep_vars.append(
                                Var(dep_var, variable.var, variable.fld))

        return dep_vars

    def select_base_vars(self, variables, model, current_diag, project_info):

        for base_var in variables:
            # FIXME we should not need this anymore??
            # Check if this variable should be excluded for this model-id
            if self.id_is_explicitly_excluded(base_var, model):
                continue

            # first try: use base variables provided by variable_defs script
            os.environ['__ESMValTool_base_var'] = base_var.name

            # need this since we are still using the old variable derivation
            # through Var() object
            vari = {}
            vari['name'] = base_var.name
            vari['field'] = base_var.field
            ##############################

            infiles = get_cf_infile(project_info, current_diag, model,
                                    vari)[base_var.name]

            if len(infiles) == 0:
                logger.info("No input files found for %s (%s)", base_var.name,
                            base_var.field)

                base_var.var = base_var.var0
                base_var.fld = base_var.fld0

                # try again with input variable = base variable (non derived)
                infile = get_cf_infile(project_info, current_diag, model,
                                       vari)[base_var.name]

                if len(infile) == 0:
                    raise IOError(2, "No input files found in ", infile)
                else:
                    logger.info("Using %s (%s)", base_var.name, base_var.field)
                    base_vars = [base_var]
                    break  # discard other base vars

            else:
                base_vars = variables
        return base_vars

    def id_is_explicitly_excluded(self, var, model):
        """ Checks if variable attributes expclitly excludes
            use of this model
            Changed from original diagdef.Diag
        """
        exclude = False
        if hasattr(var, "exclude") and "id" in model.attributes:
            if model.attributes["id"] == var.exclude:
                exclude = True

        if var.only != "None":
            exclude = True
            if "id" in model.attributes:
                if model.attributes["id"] == var.only:
                    exclude = False

        return exclude<|MERGE_RESOLUTION|>--- conflicted
+++ resolved
@@ -319,13 +319,8 @@
     # New code: cmor_check.py (by Javier Vegas)
     elif cmor_reformat_type == 'py' and project_name == 'CMIP5':
         # needed imports
-<<<<<<< HEAD
-        from cmor_check import CMORCheck
-        from cmor_check import CMORCheckError
-=======
         from .cmor_check import CMORCheck as CC
         from .cmor_check import CMORCheckError as CCE
->>>>>>> f0aa094c
         import warnings
         from .variable_info import CMIP5Info
 
@@ -390,7 +385,7 @@
 
             # Check metadata before any preprocessing start
             var_info = variables_info.get_variable(table, var_name)
-            checker = CMORCheck(reft_cube_0, var_info, automatic_fixes=True)
+            checker = CC(reft_cube_0, var_info, automatic_fixes=True)
             checker.check_metadata()
 
             # apply time gating so we minimize cube size
@@ -402,7 +397,7 @@
                 reft_cube = fix.fix_data(reft_cube)
 
             # Check data after time (and maybe lat-lon slicing)
-            checker = CMORCheck(reft_cube, var_info, automatic_fixes=True)
+            checker = CC(reft_cube, var_info, automatic_fixes=True)
             checker.check_data()
 
             # save reformatted cube
@@ -417,7 +412,7 @@
             iris.save(reft_cube, project_info['TEMPORARY']['outfile_fullpath'])
 
         except (iris.exceptions.ConstraintMismatchError,
-                iris.exceptions.ConcatenateError, CMORCheckError) as ex:
+                iris.exceptions.ConcatenateError, CCE) as ex:
             logger.error("%s", ex)
             return None, None
 
@@ -445,7 +440,7 @@
             if project_name == 'CMIP5':
                 logger.info(
                     " CMIP5 - checking cube after applying land mask...")
-                checker = CMORCheck(reft_cube, var_info, automatic_fixes=True)
+                checker = CC(reft_cube, var_info, automatic_fixes=True)
                 checker.check_data()
             #######################
 
@@ -473,7 +468,7 @@
             if project_name == 'CMIP5':
                 logger.info(
                     " CMIP5 - checking cube after applying ocean mask...")
-                checker = CMORCheck(reft_cube, var_info, automatic_fixes=True)
+                checker = CC(reft_cube, var_info, automatic_fixes=True)
                 checker.check_data()
             #######################
 
@@ -501,7 +496,7 @@
             if project_name == 'CMIP5':
                 logger.info(
                     " CMIP5 - checking cube after applying poro mask...")
-                checker = CMORCheck(reft_cube, var_info, automatic_fixes=True)
+                checker = CC(reft_cube, var_info, automatic_fixes=True)
                 checker.check_data()
             #######################
 
@@ -603,7 +598,7 @@
                 if project_name == 'CMIP5':
                     logger.info(
                         " CMIP5 - checking cube after selecting level(s)...")
-                    checker = CMORCheck(reft_cube, var_info,
+                    checker = CC(reft_cube, var_info,
                                         automatic_fixes=True)
                     checker.check_data()
                 #########################
@@ -659,7 +654,7 @@
             if project_name == 'CMIP5':
                 logger.info("CMIP5 - checking cube after regridding on "
                             "input netCDF file...")
-                checker = CMORCheck(reft_cube, var_info, automatic_fixes=True)
+                checker = CC(reft_cube, var_info, automatic_fixes=True)
                 checker.check_data()
             #######################
 
@@ -728,7 +723,7 @@
                                         logger.info(
                                             "CMIP5 - checking cube after "
                                             "regridding on REF model...")
-                                        checker = CMORCheck(
+                                        checker = CC(
                                             reft_cube,
                                             var_info,
                                             automatic_fixes=True)
@@ -774,7 +769,7 @@
                     if project_name == 'CMIP5':
                         logger.info("CMIP5 - checking cube after regridding "
                                     "on MxN cells...")
-                        checker = CMORCheck(reft_cube, var_info,
+                        checker = CC(reft_cube, var_info,
                                             automatic_fixes=True)
                         checker.check_data()
                     #######################
