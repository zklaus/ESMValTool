---

models:
  - {model: bcc-csm1-1,  project: CMIP5,  mip: Amon,  exp: historical,  ensemble: r1i1p1,  start_year: 2000,  end_year: 2002}
  - {model: GFDL-ESM2G,  project: CMIP5,  mip: Amon,  exp: historical,  ensemble: r1i1p1,  start_year: 2000,  end_year: 2002}
  - {model: MPI-ESM-LR,  project: CMIP5,  mip: Amon,  exp: historical,  ensemble: r1i1p1,  start_year: 2000,  end_year: 2002}
  - {model: ERA-Interim, project: OBS,    tier: 3,    type: reanaly,    version: 1,        start_year: 2000,  end_year: 2002}

preprocessors:

  preprocessor1:
    extract_levels:
      levels: 85000
      scheme: nearest
    regrid:
      target_grid: reference_model
      scheme: linear
    multi_model_statistics:
      span: overlap
      statistics: [mean, median]

  preprocessor2:
    regrid:
      target_grid: reference_model
      scheme: linear
    multi_model_statistics:
      span: overlap
      statistics: [mean, median]

diagnostics:

  diagnostic1:
    description: Air temperature and precipitation Python tutorial diagnostic.
    variables:
      ta:
        preprocessor: preprocessor1
        field: T3M
<<<<<<< HEAD
        additional_models:
          - {model: NCEP,        project: OBS,    tier: 2,    type: reanaly,    version: 1,        start_year: 2000,  end_year: 2002}
=======
        reference_model: ERA-Interim
>>>>>>> 75c0c187
      pr:
        preprocessor: preprocessor2
        field: T2Ms
        reference_model: ERA-Interim
    scripts:
      script1:
        script: examples/diagnostic.py
        quickplot:
          plot_type: pcolormesh<|MERGE_RESOLUTION|>--- conflicted
+++ resolved
@@ -35,12 +35,9 @@
       ta:
         preprocessor: preprocessor1
         field: T3M
-<<<<<<< HEAD
+        reference_model: ERA-Interim
         additional_models:
           - {model: NCEP,        project: OBS,    tier: 2,    type: reanaly,    version: 1,        start_year: 2000,  end_year: 2002}
-=======
-        reference_model: ERA-Interim
->>>>>>> 75c0c187
       pr:
         preprocessor: preprocessor2
         field: T2Ms
