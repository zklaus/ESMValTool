###############################################################################
# namelist_perfmetrics_CMIP5.xml
#
# Description
# Namelist for plotting the performance metrics for the CMIP5 models,
# including the "standard" ECVs as in Gleckler et al., plus some additional
# variables (like ozone, sea-ice, aerosol...)
#
# Authors
# Franziska Frank (DLR, Germany)
# Mattia Righi (DLR, Germany)
# Veronika Eyring (DLR, Germany)
#
# Project
# DLR ESMVal
#
# Reference
# Gleckler et al., J. Geophys. Res., 113, D06104, doi: 10.1029/2007JD008972
# (2008)
#
# This namelist is part of the ESMValTool
###############################################################################
---

models:

preprocessors:
  pp850:
    extract_levels:
      levels: 85000
      scheme: linear
    regrid:
      target_grid: ERA-Interim
      scheme: linear
    mask_fillvalues:
      threshold_fraction: 0.95
    multi_model_statistics:
      span: overlap
      statistics: [mean, median]
      exclude: [reference_model, alternative_model]

  pp500:
    extract_levels:
      levels: 50000
      scheme: linear
    regrid:
      target_grid: ERA-Interim
      scheme: linear
    mask_fillvalues:
      threshold_fraction: 0.95
    multi_model_statistics:
      span: overlap
      statistics: [mean, median]
      exclude: [reference_model, alternative_model]

  pp400:
    extract_levels:
      levels: 40000
      scheme: linear
    regrid:
      target_grid: AIRS
      scheme: linear
    mask_fillvalues:
      threshold_fraction: 0.95
    multi_model_statistics:
      span: overlap
      statistics: [mean, median]
      exclude: [reference_model, alternative_model]      
      
  pp200:
    extract_levels:
      levels: 20000
      scheme: linear
    regrid:
      target_grid: ERA-Interim
      scheme: linear
    mask_fillvalues:
      threshold_fraction: 0.95
    multi_model_statistics:
      span: overlap
      statistics: [mean, median]
      exclude: [reference_model, alternative_model]      

  pp30:
    extract_levels:
      levels: 3000
      scheme: linear
    regrid:
      target_grid: ERA-Interim
      scheme: linear
    mask_fillvalues:
      threshold_fraction: 0.95
    multi_model_statistics:
      span: overlap
      statistics: [mean, median]
      exclude: [reference_model, alternative_model]

  pp5:
    extract_levels:
      levels: 500
      scheme: linear
    regrid:
      target_grid: ERA-Interim
      scheme: linear
    mask_fillvalues:
      threshold_fraction: 0.95
    multi_model_statistics:
      span: overlap
      statistics: [mean, median]
      exclude: [reference_model, alternative_model]
      
  ppNOLEV:
    regrid:
      target_grid: ERA-Interim
      scheme: linear
    mask_fillvalues:
      threshold_fraction: 0.95
    multi_model_statistics:
      span: overlap
      statistics: [mean, median]
      exclude: [reference_model, alternative_model]

<<<<<<< HEAD
=======
  ppNOLEV1x1:
    regrid:
      target_grid: 1x1
      scheme: linear
    mask_fillvalues:
      threshold_fraction: 0.95
    multi_model_statistics:
      span: overlap
      statistics: [mean, median]
      exclude: [reference_model, alternative_model]      

  ppNOLEVpr:
    regrid:
      target_grid: GPCP-SG
      scheme: linear
    mask_fillvalues:
      threshold_fraction: 0.95
    multi_model_statistics:
      span: overlap
      statistics: [mean, median]
      exclude: [reference_model]

  ppNOLEVclt:
    regrid:
      target_grid: ESACCI-CLOUD
      scheme: linear
    mask_fillvalues:
      threshold_fraction: 0.95
    multi_model_statistics:
      span: overlap
      statistics: [mean, median]
      exclude: [reference_model, alternative_model]
      
>>>>>>> 62104e76
  ppNOLEVrad:
    regrid:
      target_grid: CERES-EBAF
      scheme: linear
    mask_fillvalues:
      threshold_fraction: 0.95
    multi_model_statistics:
      span: overlap
      statistics: [mean, median]
<<<<<<< HEAD
      exclude: [reference_model] 

=======
      exclude: [reference_model]      
      
>>>>>>> 62104e76
  ppALL:
    extract_levels:
      levels: ERA-Interim
      scheme: linear
    regrid:
      target_grid: ERA-Interim
      scheme: linear
    mask_fillvalues:
      threshold_fraction: 0.95
    multi_model_statistics:
      span: overlap
      statistics: [mean, median]
      exclude: [reference_model, alternative_model]


diagnostics:

### ta: AIR TEMPERATURE ##############################################################################################################################
  
  ta850:
    description: Air temperature at 850 hPa global.
    variables:
      ta:
        preprocessor: pp850
        reference_model: ERA-Interim
        alternative_model: NCEP
        mip: Amon
        field: T3M
    additional_models:
      - {model: ACCESS1-0,        project: CMIP5, exp: historical, ensemble: r1i1p1, start_year: 2000, end_year: 2002}
      - {model: ACCESS1-3,        project: CMIP5, exp: historical, ensemble: r1i1p1, start_year: 2000, end_year: 2002}
      - {model: bcc-csm1-1,       project: CMIP5, exp: historical, ensemble: r1i1p1, start_year: 2000, end_year: 2002}
      - {model: bcc-csm1-1-m,     project: CMIP5, exp: historical, ensemble: r1i1p1, start_year: 2000, end_year: 2002}
      - {model: BNU-ESM,          project: CMIP5, exp: historical, ensemble: r1i1p1, start_year: 2000, end_year: 2002}
      - {model: CanCM4,           project: CMIP5, exp: historical, ensemble: r1i1p1, start_year: 2000, end_year: 2002}
      - {model: CanESM2,          project: CMIP5, exp: historical, ensemble: r1i1p1, start_year: 2000, end_year: 2002}
      - {model: CCSM4,            project: CMIP5, exp: historical, ensemble: r1i1p1, start_year: 2000, end_year: 2002}
      - {model: CESM1-BGC,        project: CMIP5, exp: historical, ensemble: r1i1p1, start_year: 2000, end_year: 2002}
      - {model: CESM1-CAM5,       project: CMIP5, exp: historical, ensemble: r1i1p1, start_year: 2000, end_year: 2002}
      - {model: CESM1-CAM5-1-FV2, project: CMIP5, exp: historical, ensemble: r1i1p1, start_year: 2000, end_year: 2002}
      - {model: CESM1-FASTCHEM,   project: CMIP5, exp: historical, ensemble: r1i1p1, start_year: 2000, end_year: 2002}
      - {model: CESM1-WACCM,      project: CMIP5, exp: historical, ensemble: r1i1p1, start_year: 2000, end_year: 2002}
      - {model: CMCC-CESM,        project: CMIP5, exp: historical, ensemble: r1i1p1, start_year: 2000, end_year: 2002}
      - {model: CMCC-CM,          project: CMIP5, exp: historical, ensemble: r1i1p1, start_year: 2000, end_year: 2002}
      - {model: CMCC-CMS,         project: CMIP5, exp: historical, ensemble: r1i1p1, start_year: 2000, end_year: 2002}
      - {model: CNRM-CM5,         project: CMIP5, exp: historical, ensemble: r1i1p1, start_year: 2000, end_year: 2002}
      - {model: CNRM-CM5-2,       project: CMIP5, exp: historical, ensemble: r1i1p1, start_year: 2000, end_year: 2002}
      - {model: CSIRO-Mk3-6-0,    project: CMIP5, exp: historical, ensemble: r1i1p1, start_year: 2000, end_year: 2002}
      - {model: EC-EARTH,         project: CMIP5, exp: historical, ensemble: r6i1p1, start_year: 2000, end_year: 2002}
      - {model: FGOALS-g2,        project: CMIP5, exp: historical, ensemble: r1i1p1, start_year: 2000, end_year: 2002}
      - {model: FGOALS-s2,        project: CMIP5, exp: historical, ensemble: r1i1p1, start_year: 2000, end_year: 2002}
      - {model: FIO-ESM,          project: CMIP5, exp: historical, ensemble: r1i1p1, start_year: 2000, end_year: 2002}
      - {model: GFDL-CM2p1,       project: CMIP5, exp: historical, ensemble: r1i1p1, start_year: 2000, end_year: 2002}
      - {model: GFDL-CM3,         project: CMIP5, exp: historical, ensemble: r1i1p1, start_year: 2000, end_year: 2002}
      - {model: GFDL-ESM2G,       project: CMIP5, exp: historical, ensemble: r1i1p1, start_year: 2000, end_year: 2002}
      - {model: GFDL-ESM2M,       project: CMIP5, exp: historical, ensemble: r1i1p1, start_year: 2000, end_year: 2002}
      - {model: GISS-E2-H,        project: CMIP5, exp: historical, ensemble: r1i1p2, start_year: 2000, end_year: 2002}
      - {model: GISS-E2-H-CC,     project: CMIP5, exp: historical, ensemble: r1i1p1, start_year: 2000, end_year: 2002}
      - {model: GISS-E2-R,        project: CMIP5, exp: historical, ensemble: r1i1p2, start_year: 2000, end_year: 2002}
      - {model: GISS-E2-R-CC,     project: CMIP5, exp: historical, ensemble: r1i1p1, start_year: 2000, end_year: 2002}
      - {model: HadCM3,           project: CMIP5, exp: historical, ensemble: r1i1p1, start_year: 2000, end_year: 2002}
      - {model: HadGEM2-AO,       project: CMIP5, exp: historical, ensemble: r1i1p1, start_year: 2000, end_year: 2002}
      - {model: HadGEM2-CC,       project: CMIP5, exp: historical, ensemble: r1i1p1, start_year: 2000, end_year: 2002}
      - {model: HadGEM2-ES,       project: CMIP5, exp: historical, ensemble: r1i1p1, start_year: 2000, end_year: 2002}
      - {model: inmcm4,           project: CMIP5, exp: historical, ensemble: r1i1p1, start_year: 2000, end_year: 2002}
      - {model: IPSL-CM5A-LR,     project: CMIP5, exp: historical, ensemble: r1i1p1, start_year: 2000, end_year: 2002}
      - {model: IPSL-CM5A-MR,     project: CMIP5, exp: historical, ensemble: r1i1p1, start_year: 2000, end_year: 2002}
      - {model: IPSL-CM5B-LR,     project: CMIP5, exp: historical, ensemble: r1i1p1, start_year: 2000, end_year: 2002}
      - {model: MIROC4h,          project: CMIP5, exp: historical, ensemble: r1i1p1, start_year: 2000, end_year: 2002}
      - {model: MIROC5,           project: CMIP5, exp: historical, ensemble: r1i1p1, start_year: 2000, end_year: 2002}
      - {model: MIROC-ESM,        project: CMIP5, exp: historical, ensemble: r1i1p1, start_year: 2000, end_year: 2002}
      - {model: MIROC-ESM-CHEM,   project: CMIP5, exp: historical, ensemble: r1i1p1, start_year: 2000, end_year: 2002}
      - {model: MPI-ESM-LR,       project: CMIP5, exp: historical, ensemble: r1i1p1, start_year: 2000, end_year: 2002}
      - {model: MPI-ESM-MR,       project: CMIP5, exp: historical, ensemble: r1i1p1, start_year: 2000, end_year: 2002}
      - {model: MPI-ESM-P,        project: CMIP5, exp: historical, ensemble: r1i1p1, start_year: 2000, end_year: 2002}
      - {model: MRI-CGCM3,        project: CMIP5, exp: historical, ensemble: r1i1p1, start_year: 2000, end_year: 2002}
      - {model: MRI-ESM1,         project: CMIP5, exp: historical, ensemble: r1i1p1, start_year: 2000, end_year: 2002}
      - {model: NorESM1-M,        project: CMIP5, exp: historical, ensemble: r1i1p1, start_year: 2000, end_year: 2002}
      - {model: NorESM1-ME,       project: CMIP5, exp: historical, ensemble: r1i1p1, start_year: 2000, end_year: 2002}
      - {model: ERA-Interim,      project: OBS, type: reanaly, version: 1, start_year: 2000, end_year: 2002, tier: 3}
      - {model: NCEP,             project: OBS, type: reanaly, version: 1, start_year: 2000, end_year: 2002, tier: 2}
    scripts:
      cycle: &cycle_settings
        script: perfmetrics/main.ncl
        plot_type: cycle       # Plot type ('cycle' [time], 'zonal' [plev, lat], 'latlon' [lat, lon], 'cycle_latlon' [time, lat, lon])
        time_avg: monthlyclim  # Time average ('opt' argument of time_operations.ncl)
        region: Global         # Selected region ('Global', 'Tropics', 'NH extratropics', 'SH extratropics')
        plot_stddev: ref_model # Plot standard deviation ('all', 'none', 'ref_model' or given model name)
        legend_outside: true   # Plot legend in a separate file
        styleset: CMIP5        # Plot style
      grading: &grading_settings
        <<: *cycle_settings
        plot_type: cycle_latlon                # Plot type ('cycle' [time], 'zonal' [plev, lat], 'latlon' [lat, lon], 'cycle_latlon' [time, lat, lon])
        draw_plots: false                      # Do not draw plots
        calc_grading: true                     # Calculate grading
        metric: [RMSD, taylor]                 # Metric ('RMSD', 'BIAS', taylor')
        normalization: [centered_median, none] # Normalization ('mean', 'median', 'centered_median', 'none')


  ta200:
    description: Air temperature at 200 hPa global.
    variables:
      ta:
        preprocessor: pp200
        reference_model: ERA-Interim
        alternative_model: NCEP
        mip: Amon
        field: T3M
    additional_models:
      - {model: ACCESS1-0,        project: CMIP5, exp: historical, ensemble: r1i1p1, start_year: 2000, end_year: 2002}
      - {model: ACCESS1-3,        project: CMIP5, exp: historical, ensemble: r1i1p1, start_year: 2000, end_year: 2002}
      - {model: bcc-csm1-1,       project: CMIP5, exp: historical, ensemble: r1i1p1, start_year: 2000, end_year: 2002}
      - {model: bcc-csm1-1-m,     project: CMIP5, exp: historical, ensemble: r1i1p1, start_year: 2000, end_year: 2002}
      - {model: BNU-ESM,          project: CMIP5, exp: historical, ensemble: r1i1p1, start_year: 2000, end_year: 2002}
      - {model: CanCM4,           project: CMIP5, exp: historical, ensemble: r1i1p1, start_year: 2000, end_year: 2002}
      - {model: CanESM2,          project: CMIP5, exp: historical, ensemble: r1i1p1, start_year: 2000, end_year: 2002}
      - {model: CCSM4,            project: CMIP5, exp: historical, ensemble: r1i1p1, start_year: 2000, end_year: 2002}
      - {model: CESM1-BGC,        project: CMIP5, exp: historical, ensemble: r1i1p1, start_year: 2000, end_year: 2002}
      - {model: CESM1-CAM5,       project: CMIP5, exp: historical, ensemble: r1i1p1, start_year: 2000, end_year: 2002}
      - {model: CESM1-CAM5-1-FV2, project: CMIP5, exp: historical, ensemble: r1i1p1, start_year: 2000, end_year: 2002}
      - {model: CESM1-FASTCHEM,   project: CMIP5, exp: historical, ensemble: r1i1p1, start_year: 2000, end_year: 2002}
      - {model: CESM1-WACCM,      project: CMIP5, exp: historical, ensemble: r1i1p1, start_year: 2000, end_year: 2002}
      - {model: CMCC-CESM,        project: CMIP5, exp: historical, ensemble: r1i1p1, start_year: 2000, end_year: 2002}
      - {model: CMCC-CM,          project: CMIP5, exp: historical, ensemble: r1i1p1, start_year: 2000, end_year: 2002}
      - {model: CMCC-CMS,         project: CMIP5, exp: historical, ensemble: r1i1p1, start_year: 2000, end_year: 2002}
      - {model: CNRM-CM5,         project: CMIP5, exp: historical, ensemble: r1i1p1, start_year: 2000, end_year: 2002}
      - {model: CNRM-CM5-2,       project: CMIP5, exp: historical, ensemble: r1i1p1, start_year: 2000, end_year: 2002}
      - {model: CSIRO-Mk3-6-0,    project: CMIP5, exp: historical, ensemble: r1i1p1, start_year: 2000, end_year: 2002}
      - {model: EC-EARTH,         project: CMIP5, exp: historical, ensemble: r6i1p1, start_year: 2000, end_year: 2002}
      - {model: FGOALS-g2,        project: CMIP5, exp: historical, ensemble: r1i1p1, start_year: 2000, end_year: 2002}
      - {model: FGOALS-s2,        project: CMIP5, exp: historical, ensemble: r1i1p1, start_year: 2000, end_year: 2002}
      - {model: FIO-ESM,          project: CMIP5, exp: historical, ensemble: r1i1p1, start_year: 2000, end_year: 2002}
      - {model: GFDL-CM2p1,       project: CMIP5, exp: historical, ensemble: r1i1p1, start_year: 2000, end_year: 2002}
      - {model: GFDL-CM3,         project: CMIP5, exp: historical, ensemble: r1i1p1, start_year: 2000, end_year: 2002}
      - {model: GFDL-ESM2G,       project: CMIP5, exp: historical, ensemble: r1i1p1, start_year: 2000, end_year: 2002}
      - {model: GFDL-ESM2M,       project: CMIP5, exp: historical, ensemble: r1i1p1, start_year: 2000, end_year: 2002}
      - {model: GISS-E2-H,        project: CMIP5, exp: historical, ensemble: r1i1p2, start_year: 2000, end_year: 2002}
      - {model: GISS-E2-H-CC,     project: CMIP5, exp: historical, ensemble: r1i1p1, start_year: 2000, end_year: 2002}
      - {model: GISS-E2-R,        project: CMIP5, exp: historical, ensemble: r1i1p2, start_year: 2000, end_year: 2002}
      - {model: GISS-E2-R-CC,     project: CMIP5, exp: historical, ensemble: r1i1p1, start_year: 2000, end_year: 2002}
      - {model: HadCM3,           project: CMIP5, exp: historical, ensemble: r1i1p1, start_year: 2000, end_year: 2002}
      - {model: HadGEM2-AO,       project: CMIP5, exp: historical, ensemble: r1i1p1, start_year: 2000, end_year: 2002}
      - {model: HadGEM2-CC,       project: CMIP5, exp: historical, ensemble: r1i1p1, start_year: 2000, end_year: 2002}
      - {model: HadGEM2-ES,       project: CMIP5, exp: historical, ensemble: r1i1p1, start_year: 2000, end_year: 2002}
      - {model: inmcm4,           project: CMIP5, exp: historical, ensemble: r1i1p1, start_year: 2000, end_year: 2002}
      - {model: IPSL-CM5A-LR,     project: CMIP5, exp: historical, ensemble: r1i1p1, start_year: 2000, end_year: 2002}
      - {model: IPSL-CM5A-MR,     project: CMIP5, exp: historical, ensemble: r1i1p1, start_year: 2000, end_year: 2002}
      - {model: IPSL-CM5B-LR,     project: CMIP5, exp: historical, ensemble: r1i1p1, start_year: 2000, end_year: 2002}
      - {model: MIROC4h,          project: CMIP5, exp: historical, ensemble: r1i1p1, start_year: 2000, end_year: 2002}
      - {model: MIROC5,           project: CMIP5, exp: historical, ensemble: r1i1p1, start_year: 2000, end_year: 2002}
      - {model: MIROC-ESM,        project: CMIP5, exp: historical, ensemble: r1i1p1, start_year: 2000, end_year: 2002}
      - {model: MIROC-ESM-CHEM,   project: CMIP5, exp: historical, ensemble: r1i1p1, start_year: 2000, end_year: 2002}
      - {model: MPI-ESM-LR,       project: CMIP5, exp: historical, ensemble: r1i1p1, start_year: 2000, end_year: 2002}
      - {model: MPI-ESM-MR,       project: CMIP5, exp: historical, ensemble: r1i1p1, start_year: 2000, end_year: 2002}
      - {model: MPI-ESM-P,        project: CMIP5, exp: historical, ensemble: r1i1p1, start_year: 2000, end_year: 2002}
      - {model: MRI-CGCM3,        project: CMIP5, exp: historical, ensemble: r1i1p1, start_year: 2000, end_year: 2002}
      - {model: MRI-ESM1,         project: CMIP5, exp: historical, ensemble: r1i1p1, start_year: 2000, end_year: 2002}
      - {model: NorESM1-M,        project: CMIP5, exp: historical, ensemble: r1i1p1, start_year: 2000, end_year: 2002}
      - {model: NorESM1-ME,       project: CMIP5, exp: historical, ensemble: r1i1p1, start_year: 2000, end_year: 2002}
      - {model: ERA-Interim,      project: OBS, type: reanaly, version: 1, start_year: 2000, end_year: 2002, tier: 3}
      - {model: NCEP,             project: OBS, type: reanaly, version: 1, start_year: 2000, end_year: 2002, tier: 2}
    scripts:
      cycle:
        <<: *cycle_settings
      grading:
        <<: *grading_settings
        metric: [RMSD]                   # Metric ('RMSD', 'BIAS', taylor')
        normalization: [centered_median] # Normalization ('mean', 'median', 'centered_median', 'none')


  ta30:
    description: Air temperature at 30 hPa global.
    variables:
      ta:
        preprocessor: pp30
        reference_model: ERA-Interim
        alternative_model: NCEP
        mip: Amon
        field: T3M
    additional_models:
      - {model: ACCESS1-0,        project: CMIP5, exp: historical, ensemble: r1i1p1, start_year: 2000, end_year: 2002}
      - {model: ACCESS1-3,        project: CMIP5, exp: historical, ensemble: r1i1p1, start_year: 2000, end_year: 2002}
      - {model: bcc-csm1-1,       project: CMIP5, exp: historical, ensemble: r1i1p1, start_year: 2000, end_year: 2002}
      - {model: bcc-csm1-1-m,     project: CMIP5, exp: historical, ensemble: r1i1p1, start_year: 2000, end_year: 2002}
      - {model: BNU-ESM,          project: CMIP5, exp: historical, ensemble: r1i1p1, start_year: 2000, end_year: 2002}
      - {model: CanCM4,           project: CMIP5, exp: historical, ensemble: r1i1p1, start_year: 2000, end_year: 2002}
      - {model: CanESM2,          project: CMIP5, exp: historical, ensemble: r1i1p1, start_year: 2000, end_year: 2002}
      - {model: CCSM4,            project: CMIP5, exp: historical, ensemble: r1i1p1, start_year: 2000, end_year: 2002}
      - {model: CESM1-BGC,        project: CMIP5, exp: historical, ensemble: r1i1p1, start_year: 2000, end_year: 2002}
      - {model: CESM1-CAM5,       project: CMIP5, exp: historical, ensemble: r1i1p1, start_year: 2000, end_year: 2002}
      - {model: CESM1-CAM5-1-FV2, project: CMIP5, exp: historical, ensemble: r1i1p1, start_year: 2000, end_year: 2002}
      - {model: CESM1-FASTCHEM,   project: CMIP5, exp: historical, ensemble: r1i1p1, start_year: 2000, end_year: 2002}
      - {model: CESM1-WACCM,      project: CMIP5, exp: historical, ensemble: r1i1p1, start_year: 2000, end_year: 2002}
      - {model: CMCC-CESM,        project: CMIP5, exp: historical, ensemble: r1i1p1, start_year: 2000, end_year: 2002}
      - {model: CMCC-CM,          project: CMIP5, exp: historical, ensemble: r1i1p1, start_year: 2000, end_year: 2002}
      - {model: CMCC-CMS,         project: CMIP5, exp: historical, ensemble: r1i1p1, start_year: 2000, end_year: 2002}
      - {model: CNRM-CM5,         project: CMIP5, exp: historical, ensemble: r1i1p1, start_year: 2000, end_year: 2002}
      - {model: CNRM-CM5-2,       project: CMIP5, exp: historical, ensemble: r1i1p1, start_year: 2000, end_year: 2002}
      - {model: CSIRO-Mk3-6-0,    project: CMIP5, exp: historical, ensemble: r1i1p1, start_year: 2000, end_year: 2002}
      - {model: EC-EARTH,         project: CMIP5, exp: historical, ensemble: r6i1p1, start_year: 2000, end_year: 2002}
      - {model: FGOALS-g2,        project: CMIP5, exp: historical, ensemble: r1i1p1, start_year: 2000, end_year: 2002}
      - {model: FGOALS-s2,        project: CMIP5, exp: historical, ensemble: r1i1p1, start_year: 2000, end_year: 2002}
      - {model: FIO-ESM,          project: CMIP5, exp: historical, ensemble: r1i1p1, start_year: 2000, end_year: 2002}
      - {model: GFDL-CM2p1,       project: CMIP5, exp: historical, ensemble: r1i1p1, start_year: 2000, end_year: 2002}
      - {model: GFDL-CM3,         project: CMIP5, exp: historical, ensemble: r1i1p1, start_year: 2000, end_year: 2002}
      - {model: GFDL-ESM2G,       project: CMIP5, exp: historical, ensemble: r1i1p1, start_year: 2000, end_year: 2002}
      - {model: GFDL-ESM2M,       project: CMIP5, exp: historical, ensemble: r1i1p1, start_year: 2000, end_year: 2002}
      - {model: GISS-E2-H,        project: CMIP5, exp: historical, ensemble: r1i1p2, start_year: 2000, end_year: 2002}
      - {model: GISS-E2-H-CC,     project: CMIP5, exp: historical, ensemble: r1i1p1, start_year: 2000, end_year: 2002}
      - {model: GISS-E2-R,        project: CMIP5, exp: historical, ensemble: r1i1p2, start_year: 2000, end_year: 2002}
      - {model: GISS-E2-R-CC,     project: CMIP5, exp: historical, ensemble: r1i1p1, start_year: 2000, end_year: 2002}
      - {model: HadCM3,           project: CMIP5, exp: historical, ensemble: r1i1p1, start_year: 2000, end_year: 2002}
      - {model: HadGEM2-AO,       project: CMIP5, exp: historical, ensemble: r1i1p1, start_year: 2000, end_year: 2002}
      - {model: HadGEM2-CC,       project: CMIP5, exp: historical, ensemble: r1i1p1, start_year: 2000, end_year: 2002}
      - {model: HadGEM2-ES,       project: CMIP5, exp: historical, ensemble: r1i1p1, start_year: 2000, end_year: 2002}
      - {model: inmcm4,           project: CMIP5, exp: historical, ensemble: r1i1p1, start_year: 2000, end_year: 2002}
      - {model: IPSL-CM5A-LR,     project: CMIP5, exp: historical, ensemble: r1i1p1, start_year: 2000, end_year: 2002}
      - {model: IPSL-CM5A-MR,     project: CMIP5, exp: historical, ensemble: r1i1p1, start_year: 2000, end_year: 2002}
      - {model: IPSL-CM5B-LR,     project: CMIP5, exp: historical, ensemble: r1i1p1, start_year: 2000, end_year: 2002}
      - {model: MIROC4h,          project: CMIP5, exp: historical, ensemble: r1i1p1, start_year: 2000, end_year: 2002}
      - {model: MIROC5,           project: CMIP5, exp: historical, ensemble: r1i1p1, start_year: 2000, end_year: 2002}
      - {model: MIROC-ESM,        project: CMIP5, exp: historical, ensemble: r1i1p1, start_year: 2000, end_year: 2002}
      - {model: MIROC-ESM-CHEM,   project: CMIP5, exp: historical, ensemble: r1i1p1, start_year: 2000, end_year: 2002}
      - {model: MPI-ESM-LR,       project: CMIP5, exp: historical, ensemble: r1i1p1, start_year: 2000, end_year: 2002}
      - {model: MPI-ESM-MR,       project: CMIP5, exp: historical, ensemble: r1i1p1, start_year: 2000, end_year: 2002}
      - {model: MPI-ESM-P,        project: CMIP5, exp: historical, ensemble: r1i1p1, start_year: 2000, end_year: 2002}
      - {model: MRI-CGCM3,        project: CMIP5, exp: historical, ensemble: r1i1p1, start_year: 2000, end_year: 2002}
      - {model: MRI-ESM1,         project: CMIP5, exp: historical, ensemble: r1i1p1, start_year: 2000, end_year: 2002}
      - {model: NorESM1-M,        project: CMIP5, exp: historical, ensemble: r1i1p1, start_year: 2000, end_year: 2002}
      - {model: NorESM1-ME,       project: CMIP5, exp: historical, ensemble: r1i1p1, start_year: 2000, end_year: 2002}
      - {model: ERA-Interim,      project: OBS, type: reanaly, version: 1, start_year: 2000, end_year: 2002, tier: 3}
      - {model: NCEP,             project: OBS, type: reanaly, version: 1, start_year: 2000, end_year: 2002, tier: 2}
    scripts:
      cycle:
        <<: *cycle_settings


  ta5:
    description: Air temperature at 5 hPa global.
    variables:
      ta:
        preprocessor: pp5
        reference_model: ERA-Interim
        alternative_model: NCEP
        mip: Amon
        field: T3M
    additional_models:
      - {model: ACCESS1-0,        project: CMIP5, exp: historical, ensemble: r1i1p1, start_year: 2000, end_year: 2002}
      - {model: ACCESS1-3,        project: CMIP5, exp: historical, ensemble: r1i1p1, start_year: 2000, end_year: 2002}
      - {model: bcc-csm1-1,       project: CMIP5, exp: historical, ensemble: r1i1p1, start_year: 2000, end_year: 2002}
      - {model: bcc-csm1-1-m,     project: CMIP5, exp: historical, ensemble: r1i1p1, start_year: 2000, end_year: 2002}
      - {model: BNU-ESM,          project: CMIP5, exp: historical, ensemble: r1i1p1, start_year: 2000, end_year: 2002}
      - {model: CanCM4,           project: CMIP5, exp: historical, ensemble: r1i1p1, start_year: 2000, end_year: 2002}
      - {model: CanESM2,          project: CMIP5, exp: historical, ensemble: r1i1p1, start_year: 2000, end_year: 2002}
      - {model: CCSM4,            project: CMIP5, exp: historical, ensemble: r1i1p1, start_year: 2000, end_year: 2002}
      - {model: CESM1-BGC,        project: CMIP5, exp: historical, ensemble: r1i1p1, start_year: 2000, end_year: 2002}
      - {model: CESM1-CAM5,       project: CMIP5, exp: historical, ensemble: r1i1p1, start_year: 2000, end_year: 2002}
      - {model: CESM1-CAM5-1-FV2, project: CMIP5, exp: historical, ensemble: r1i1p1, start_year: 2000, end_year: 2002}
      - {model: CESM1-FASTCHEM,   project: CMIP5, exp: historical, ensemble: r1i1p1, start_year: 2000, end_year: 2002}
      - {model: CESM1-WACCM,      project: CMIP5, exp: historical, ensemble: r1i1p1, start_year: 2000, end_year: 2002}
      - {model: CMCC-CESM,        project: CMIP5, exp: historical, ensemble: r1i1p1, start_year: 2000, end_year: 2002}
      - {model: CMCC-CM,          project: CMIP5, exp: historical, ensemble: r1i1p1, start_year: 2000, end_year: 2002}
      - {model: CMCC-CMS,         project: CMIP5, exp: historical, ensemble: r1i1p1, start_year: 2000, end_year: 2002}
      - {model: CNRM-CM5,         project: CMIP5, exp: historical, ensemble: r1i1p1, start_year: 2000, end_year: 2002}
      - {model: CNRM-CM5-2,       project: CMIP5, exp: historical, ensemble: r1i1p1, start_year: 2000, end_year: 2002}
      - {model: CSIRO-Mk3-6-0,    project: CMIP5, exp: historical, ensemble: r1i1p1, start_year: 2000, end_year: 2002}
      - {model: EC-EARTH,         project: CMIP5, exp: historical, ensemble: r6i1p1, start_year: 2000, end_year: 2002}
      - {model: FGOALS-g2,        project: CMIP5, exp: historical, ensemble: r1i1p1, start_year: 2000, end_year: 2002}
      - {model: FGOALS-s2,        project: CMIP5, exp: historical, ensemble: r1i1p1, start_year: 2000, end_year: 2002}
      - {model: FIO-ESM,          project: CMIP5, exp: historical, ensemble: r1i1p1, start_year: 2000, end_year: 2002}
      - {model: GFDL-CM2p1,       project: CMIP5, exp: historical, ensemble: r1i1p1, start_year: 2000, end_year: 2002}
      - {model: GFDL-CM3,         project: CMIP5, exp: historical, ensemble: r1i1p1, start_year: 2000, end_year: 2002}
      - {model: GFDL-ESM2G,       project: CMIP5, exp: historical, ensemble: r1i1p1, start_year: 2000, end_year: 2002}
      - {model: GFDL-ESM2M,       project: CMIP5, exp: historical, ensemble: r1i1p1, start_year: 2000, end_year: 2002}
      - {model: GISS-E2-H,        project: CMIP5, exp: historical, ensemble: r1i1p2, start_year: 2000, end_year: 2002}
      - {model: GISS-E2-H-CC,     project: CMIP5, exp: historical, ensemble: r1i1p1, start_year: 2000, end_year: 2002}
      - {model: GISS-E2-R,        project: CMIP5, exp: historical, ensemble: r1i1p2, start_year: 2000, end_year: 2002}
      - {model: GISS-E2-R-CC,     project: CMIP5, exp: historical, ensemble: r1i1p1, start_year: 2000, end_year: 2002}
      - {model: HadCM3,           project: CMIP5, exp: historical, ensemble: r1i1p1, start_year: 2000, end_year: 2002}
      - {model: HadGEM2-AO,       project: CMIP5, exp: historical, ensemble: r1i1p1, start_year: 2000, end_year: 2002}
      - {model: HadGEM2-CC,       project: CMIP5, exp: historical, ensemble: r1i1p1, start_year: 2000, end_year: 2002}
      - {model: HadGEM2-ES,       project: CMIP5, exp: historical, ensemble: r1i1p1, start_year: 2000, end_year: 2002}
      - {model: inmcm4,           project: CMIP5, exp: historical, ensemble: r1i1p1, start_year: 2000, end_year: 2002}
      - {model: IPSL-CM5A-LR,     project: CMIP5, exp: historical, ensemble: r1i1p1, start_year: 2000, end_year: 2002}
      - {model: IPSL-CM5A-MR,     project: CMIP5, exp: historical, ensemble: r1i1p1, start_year: 2000, end_year: 2002}
      - {model: IPSL-CM5B-LR,     project: CMIP5, exp: historical, ensemble: r1i1p1, start_year: 2000, end_year: 2002}
      - {model: MIROC4h,          project: CMIP5, exp: historical, ensemble: r1i1p1, start_year: 2000, end_year: 2002}
      - {model: MIROC5,           project: CMIP5, exp: historical, ensemble: r1i1p1, start_year: 2000, end_year: 2002}
      - {model: MIROC-ESM,        project: CMIP5, exp: historical, ensemble: r1i1p1, start_year: 2000, end_year: 2002}
      - {model: MIROC-ESM-CHEM,   project: CMIP5, exp: historical, ensemble: r1i1p1, start_year: 2000, end_year: 2002}
      - {model: MPI-ESM-LR,       project: CMIP5, exp: historical, ensemble: r1i1p1, start_year: 2000, end_year: 2002}
      - {model: MPI-ESM-MR,       project: CMIP5, exp: historical, ensemble: r1i1p1, start_year: 2000, end_year: 2002}
      - {model: MPI-ESM-P,        project: CMIP5, exp: historical, ensemble: r1i1p1, start_year: 2000, end_year: 2002}
      - {model: MRI-CGCM3,        project: CMIP5, exp: historical, ensemble: r1i1p1, start_year: 2000, end_year: 2002}
      - {model: MRI-ESM1,         project: CMIP5, exp: historical, ensemble: r1i1p1, start_year: 2000, end_year: 2002}
      - {model: NorESM1-M,        project: CMIP5, exp: historical, ensemble: r1i1p1, start_year: 2000, end_year: 2002}
      - {model: NorESM1-ME,       project: CMIP5, exp: historical, ensemble: r1i1p1, start_year: 2000, end_year: 2002}
      - {model: ERA-Interim,      project: OBS, type: reanaly, version: 1, start_year: 2000, end_year: 2002, tier: 3}
      - {model: NCEP,             project: OBS, type: reanaly, version: 1, start_year: 2000, end_year: 2002, tier: 2}
    scripts:
      cycle:
        <<: *cycle_settings


  taZONAL:
    description: Air temperature zonal mean
    variables:
      ta:
        preprocessor: ppALL
        reference_model: ERA-Interim
        alternative_model: NCEP
        mip: Amon
        field: T3M    
    additional_models:
      - {model: ACCESS1-0,        project: CMIP5, exp: historical, ensemble: r1i1p1, start_year: 2000, end_year: 2002}
      - {model: ACCESS1-3,        project: CMIP5, exp: historical, ensemble: r1i1p1, start_year: 2000, end_year: 2002}
      - {model: bcc-csm1-1,       project: CMIP5, exp: historical, ensemble: r1i1p1, start_year: 2000, end_year: 2002}
      - {model: bcc-csm1-1-m,     project: CMIP5, exp: historical, ensemble: r1i1p1, start_year: 2000, end_year: 2002}
      - {model: BNU-ESM,          project: CMIP5, exp: historical, ensemble: r1i1p1, start_year: 2000, end_year: 2002}
      - {model: CanCM4,           project: CMIP5, exp: historical, ensemble: r1i1p1, start_year: 2000, end_year: 2002}
      - {model: CanESM2,          project: CMIP5, exp: historical, ensemble: r1i1p1, start_year: 2000, end_year: 2002}
      - {model: CCSM4,            project: CMIP5, exp: historical, ensemble: r1i1p1, start_year: 2000, end_year: 2002}
      - {model: CESM1-BGC,        project: CMIP5, exp: historical, ensemble: r1i1p1, start_year: 2000, end_year: 2002}
      - {model: CESM1-CAM5,       project: CMIP5, exp: historical, ensemble: r1i1p1, start_year: 2000, end_year: 2002}
      - {model: CESM1-CAM5-1-FV2, project: CMIP5, exp: historical, ensemble: r1i1p1, start_year: 2000, end_year: 2002}
      - {model: CESM1-FASTCHEM,   project: CMIP5, exp: historical, ensemble: r1i1p1, start_year: 2000, end_year: 2002}
      - {model: CESM1-WACCM,      project: CMIP5, exp: historical, ensemble: r1i1p1, start_year: 2000, end_year: 2002}
      - {model: CMCC-CESM,        project: CMIP5, exp: historical, ensemble: r1i1p1, start_year: 2000, end_year: 2002}
      - {model: CMCC-CM,          project: CMIP5, exp: historical, ensemble: r1i1p1, start_year: 2000, end_year: 2002}
      - {model: CMCC-CMS,         project: CMIP5, exp: historical, ensemble: r1i1p1, start_year: 2000, end_year: 2002}
      - {model: CNRM-CM5,         project: CMIP5, exp: historical, ensemble: r1i1p1, start_year: 2000, end_year: 2002}
      - {model: CNRM-CM5-2,       project: CMIP5, exp: historical, ensemble: r1i1p1, start_year: 2000, end_year: 2002}
      - {model: CSIRO-Mk3-6-0,    project: CMIP5, exp: historical, ensemble: r1i1p1, start_year: 2000, end_year: 2002}
      - {model: EC-EARTH,         project: CMIP5, exp: historical, ensemble: r6i1p1, start_year: 2000, end_year: 2002}
      - {model: FGOALS-g2,        project: CMIP5, exp: historical, ensemble: r1i1p1, start_year: 2000, end_year: 2002}
      - {model: FGOALS-s2,        project: CMIP5, exp: historical, ensemble: r1i1p1, start_year: 2000, end_year: 2002}
      - {model: FIO-ESM,          project: CMIP5, exp: historical, ensemble: r1i1p1, start_year: 2000, end_year: 2002}
      - {model: GFDL-CM2p1,       project: CMIP5, exp: historical, ensemble: r1i1p1, start_year: 2000, end_year: 2002}
      - {model: GFDL-CM3,         project: CMIP5, exp: historical, ensemble: r1i1p1, start_year: 2000, end_year: 2002}
      - {model: GFDL-ESM2G,       project: CMIP5, exp: historical, ensemble: r1i1p1, start_year: 2000, end_year: 2002}
      - {model: GFDL-ESM2M,       project: CMIP5, exp: historical, ensemble: r1i1p1, start_year: 2000, end_year: 2002}
      - {model: GISS-E2-H,        project: CMIP5, exp: historical, ensemble: r1i1p2, start_year: 2000, end_year: 2002}
      - {model: GISS-E2-H-CC,     project: CMIP5, exp: historical, ensemble: r1i1p1, start_year: 2000, end_year: 2002}
      - {model: GISS-E2-R,        project: CMIP5, exp: historical, ensemble: r1i1p2, start_year: 2000, end_year: 2002}
      - {model: GISS-E2-R-CC,     project: CMIP5, exp: historical, ensemble: r1i1p1, start_year: 2000, end_year: 2002}
      - {model: HadCM3,           project: CMIP5, exp: historical, ensemble: r1i1p1, start_year: 2000, end_year: 2002}
      - {model: HadGEM2-AO,       project: CMIP5, exp: historical, ensemble: r1i1p1, start_year: 2000, end_year: 2002}
      - {model: HadGEM2-CC,       project: CMIP5, exp: historical, ensemble: r1i1p1, start_year: 2000, end_year: 2002}
      - {model: HadGEM2-ES,       project: CMIP5, exp: historical, ensemble: r1i1p1, start_year: 2000, end_year: 2002}
      - {model: inmcm4,           project: CMIP5, exp: historical, ensemble: r1i1p1, start_year: 2000, end_year: 2002}
      - {model: IPSL-CM5A-LR,     project: CMIP5, exp: historical, ensemble: r1i1p1, start_year: 2000, end_year: 2002}
      - {model: IPSL-CM5A-MR,     project: CMIP5, exp: historical, ensemble: r1i1p1, start_year: 2000, end_year: 2002}
      - {model: IPSL-CM5B-LR,     project: CMIP5, exp: historical, ensemble: r1i1p1, start_year: 2000, end_year: 2002}
      - {model: MIROC4h,          project: CMIP5, exp: historical, ensemble: r1i1p1, start_year: 2000, end_year: 2002}
      - {model: MIROC5,           project: CMIP5, exp: historical, ensemble: r1i1p1, start_year: 2000, end_year: 2002}
      - {model: MIROC-ESM,        project: CMIP5, exp: historical, ensemble: r1i1p1, start_year: 2000, end_year: 2002}
      - {model: MIROC-ESM-CHEM,   project: CMIP5, exp: historical, ensemble: r1i1p1, start_year: 2000, end_year: 2002}
      - {model: MPI-ESM-LR,       project: CMIP5, exp: historical, ensemble: r1i1p1, start_year: 2000, end_year: 2002}
      - {model: MPI-ESM-MR,       project: CMIP5, exp: historical, ensemble: r1i1p1, start_year: 2000, end_year: 2002}
      - {model: MPI-ESM-P,        project: CMIP5, exp: historical, ensemble: r1i1p1, start_year: 2000, end_year: 2002}
      - {model: MRI-CGCM3,        project: CMIP5, exp: historical, ensemble: r1i1p1, start_year: 2000, end_year: 2002}
      - {model: MRI-ESM1,         project: CMIP5, exp: historical, ensemble: r1i1p1, start_year: 2000, end_year: 2002}
      - {model: NorESM1-M,        project: CMIP5, exp: historical, ensemble: r1i1p1, start_year: 2000, end_year: 2002}
      - {model: NorESM1-ME,       project: CMIP5, exp: historical, ensemble: r1i1p1, start_year: 2000, end_year: 2002}
      - {model: ERA-Interim,  project: OBS,  type: reanaly,  version: 1,  start_year: 2000,  end_year: 2002,  tier: 3}
      - {model: NCEP,         project: OBS,  type: reanaly,  version: 1,  start_year: 2000,  end_year: 2002,  tier: 2}
    scripts:
      zonal: &zonal_settings
        script: perfmetrics/main.ncl
        plot_type: zonal         # Plot type ('cycle' [time], 'zonal' [plev, lat], 'latlon' [lat, lon], 'cycle_latlon' [time, lat, lon])
        time_avg: annualclim     # Time average ('opt' argument of time_operations.ncl)
        region: Global           # Selected region ('Global', 'Tropics', 'NH extratropics', 'SH extratropics')
        plot_diff: true          # Draw difference plots
        t_test: true             # Calculate t-test in difference plots
        conf_level: 0.95         # Confidence level for the t-test
        stippling: true          # Mask non-significant values with stippling
        abs_levs: [200, 210, 220, 230, 240, 250, 260, 270, 280, 290, 300] # Contour levels for absolute plot
        diff_levs: [-10, -8, -6, -4, -2, 0, 2, 4, 6, 8, 10]               # Contour levels for difference plot


### ua: EASTWARD WIND ################################################################################################################################

  ua850:
    description: Eastward wind at 850 hPa global.
    variables:
      ua:
        preprocessor: pp850
        reference_model: ERA-Interim
        alternative_model: NCEP
        mip: Amon
        field: T3M
    additional_models:
      - {model: ACCESS1-0,        project: CMIP5, exp: historical, ensemble: r1i1p1, start_year: 2000, end_year: 2002}
      - {model: ACCESS1-3,        project: CMIP5, exp: historical, ensemble: r1i1p1, start_year: 2000, end_year: 2002}
      - {model: bcc-csm1-1,       project: CMIP5, exp: historical, ensemble: r1i1p1, start_year: 2000, end_year: 2002}
      - {model: bcc-csm1-1-m,     project: CMIP5, exp: historical, ensemble: r1i1p1, start_year: 2000, end_year: 2002}
      - {model: BNU-ESM,          project: CMIP5, exp: historical, ensemble: r1i1p1, start_year: 2000, end_year: 2002}
      - {model: CanCM4,           project: CMIP5, exp: historical, ensemble: r1i1p1, start_year: 2000, end_year: 2002}
      - {model: CanESM2,          project: CMIP5, exp: historical, ensemble: r1i1p1, start_year: 2000, end_year: 2002}
      - {model: CCSM4,            project: CMIP5, exp: historical, ensemble: r1i1p1, start_year: 2000, end_year: 2002}
      - {model: CESM1-BGC,        project: CMIP5, exp: historical, ensemble: r1i1p1, start_year: 2000, end_year: 2002}
      - {model: CESM1-CAM5,       project: CMIP5, exp: historical, ensemble: r1i1p1, start_year: 2000, end_year: 2002}
      - {model: CESM1-CAM5-1-FV2, project: CMIP5, exp: historical, ensemble: r1i1p1, start_year: 2000, end_year: 2002}
      - {model: CESM1-FASTCHEM,   project: CMIP5, exp: historical, ensemble: r1i1p1, start_year: 2000, end_year: 2002}
      - {model: CESM1-WACCM,      project: CMIP5, exp: historical, ensemble: r1i1p1, start_year: 2000, end_year: 2002}
      - {model: CMCC-CESM,        project: CMIP5, exp: historical, ensemble: r1i1p1, start_year: 2000, end_year: 2002}
      - {model: CMCC-CM,          project: CMIP5, exp: historical, ensemble: r1i1p1, start_year: 2000, end_year: 2002}
      - {model: CMCC-CMS,         project: CMIP5, exp: historical, ensemble: r1i1p1, start_year: 2000, end_year: 2002}
      - {model: CNRM-CM5,         project: CMIP5, exp: historical, ensemble: r1i1p1, start_year: 2000, end_year: 2002}
      - {model: CNRM-CM5-2,       project: CMIP5, exp: historical, ensemble: r1i1p1, start_year: 2000, end_year: 2002}
      - {model: CSIRO-Mk3-6-0,    project: CMIP5, exp: historical, ensemble: r1i1p1, start_year: 2000, end_year: 2002}
      - {model: EC-EARTH,         project: CMIP5, exp: historical, ensemble: r6i1p1, start_year: 2000, end_year: 2002}
      - {model: FGOALS-g2,        project: CMIP5, exp: historical, ensemble: r1i1p1, start_year: 2000, end_year: 2002}
      - {model: FIO-ESM,          project: CMIP5, exp: historical, ensemble: r1i1p1, start_year: 2000, end_year: 2002}
      - {model: GFDL-CM2p1,       project: CMIP5, exp: historical, ensemble: r1i1p1, start_year: 2000, end_year: 2002}
      - {model: GFDL-CM3,         project: CMIP5, exp: historical, ensemble: r1i1p1, start_year: 2000, end_year: 2002}
      - {model: GFDL-ESM2G,       project: CMIP5, exp: historical, ensemble: r1i1p1, start_year: 2000, end_year: 2002}
      - {model: GFDL-ESM2M,       project: CMIP5, exp: historical, ensemble: r1i1p1, start_year: 2000, end_year: 2002}
      - {model: GISS-E2-H,        project: CMIP5, exp: historical, ensemble: r1i1p2, start_year: 2000, end_year: 2002}
      - {model: GISS-E2-H-CC,     project: CMIP5, exp: historical, ensemble: r1i1p1, start_year: 2000, end_year: 2002}
      - {model: GISS-E2-R,        project: CMIP5, exp: historical, ensemble: r1i1p2, start_year: 2000, end_year: 2002}
      - {model: GISS-E2-R-CC,     project: CMIP5, exp: historical, ensemble: r1i1p1, start_year: 2000, end_year: 2002}
      - {model: HadCM3,           project: CMIP5, exp: historical, ensemble: r1i1p1, start_year: 2000, end_year: 2002}
      - {model: HadGEM2-AO,       project: CMIP5, exp: historical, ensemble: r1i1p1, start_year: 2000, end_year: 2002}
      - {model: HadGEM2-CC,       project: CMIP5, exp: historical, ensemble: r1i1p1, start_year: 2000, end_year: 2002}
      - {model: HadGEM2-ES,       project: CMIP5, exp: historical, ensemble: r1i1p1, start_year: 2000, end_year: 2002}
      - {model: inmcm4,           project: CMIP5, exp: historical, ensemble: r1i1p1, start_year: 2000, end_year: 2002}
      - {model: IPSL-CM5A-LR,     project: CMIP5, exp: historical, ensemble: r1i1p1, start_year: 2000, end_year: 2002}
      - {model: IPSL-CM5A-MR,     project: CMIP5, exp: historical, ensemble: r1i1p1, start_year: 2000, end_year: 2002}
      - {model: IPSL-CM5B-LR,     project: CMIP5, exp: historical, ensemble: r1i1p1, start_year: 2000, end_year: 2002}
      - {model: MIROC4h,          project: CMIP5, exp: historical, ensemble: r1i1p1, start_year: 2000, end_year: 2002}
      - {model: MIROC5,           project: CMIP5, exp: historical, ensemble: r1i1p1, start_year: 2000, end_year: 2002}
      - {model: MIROC-ESM,        project: CMIP5, exp: historical, ensemble: r1i1p1, start_year: 2000, end_year: 2002}
      - {model: MIROC-ESM-CHEM,   project: CMIP5, exp: historical, ensemble: r1i1p1, start_year: 2000, end_year: 2002}
      - {model: MPI-ESM-LR,       project: CMIP5, exp: historical, ensemble: r1i1p1, start_year: 2000, end_year: 2002}
      - {model: MPI-ESM-MR,       project: CMIP5, exp: historical, ensemble: r1i1p1, start_year: 2000, end_year: 2002}
      - {model: MPI-ESM-P,        project: CMIP5, exp: historical, ensemble: r1i1p1, start_year: 2000, end_year: 2002}
      - {model: MRI-CGCM3,        project: CMIP5, exp: historical, ensemble: r1i1p1, start_year: 2000, end_year: 2002}
      - {model: MRI-ESM1,         project: CMIP5, exp: historical, ensemble: r1i1p1, start_year: 2000, end_year: 2002}
      - {model: NorESM1-M,        project: CMIP5, exp: historical, ensemble: r1i1p1, start_year: 2000, end_year: 2002}
      - {model: NorESM1-ME,       project: CMIP5, exp: historical, ensemble: r1i1p1, start_year: 2000, end_year: 2002}
      - {model: ERA-Interim,  project: OBS,  type: reanaly,  version: 1,  start_year: 2000,  end_year: 2002,  tier: 3}
      - {model: NCEP,         project: OBS,  type: reanaly,  version: 1,  start_year: 2000,  end_year: 2002,  tier: 2}
    scripts:
      grading:
        <<: *grading_settings
        metric: [RMSD]                   # Metric ('RMSD', 'BIAS', taylor')
        normalization: [centered_median] # Normalization ('mean', 'median', 'centered_median', 'none')


  ua200:
    description: Eastward wind at 200 hPa global.
    variables:
      ua:
        preprocessor: pp200
        reference_model: ERA-Interim
        alternative_model: NCEP
        mip: Amon
        field: T3M
    additional_models:
      - {model: ACCESS1-0,        project: CMIP5, exp: historical, ensemble: r1i1p1, start_year: 2000, end_year: 2002}
      - {model: ACCESS1-3,        project: CMIP5, exp: historical, ensemble: r1i1p1, start_year: 2000, end_year: 2002}
      - {model: bcc-csm1-1,       project: CMIP5, exp: historical, ensemble: r1i1p1, start_year: 2000, end_year: 2002}
      - {model: bcc-csm1-1-m,     project: CMIP5, exp: historical, ensemble: r1i1p1, start_year: 2000, end_year: 2002}
      - {model: BNU-ESM,          project: CMIP5, exp: historical, ensemble: r1i1p1, start_year: 2000, end_year: 2002}
      - {model: CanCM4,           project: CMIP5, exp: historical, ensemble: r1i1p1, start_year: 2000, end_year: 2002}
      - {model: CanESM2,          project: CMIP5, exp: historical, ensemble: r1i1p1, start_year: 2000, end_year: 2002}
      - {model: CCSM4,            project: CMIP5, exp: historical, ensemble: r1i1p1, start_year: 2000, end_year: 2002}
      - {model: CESM1-BGC,        project: CMIP5, exp: historical, ensemble: r1i1p1, start_year: 2000, end_year: 2002}
      - {model: CESM1-CAM5,       project: CMIP5, exp: historical, ensemble: r1i1p1, start_year: 2000, end_year: 2002}
      - {model: CESM1-CAM5-1-FV2, project: CMIP5, exp: historical, ensemble: r1i1p1, start_year: 2000, end_year: 2002}
      - {model: CESM1-FASTCHEM,   project: CMIP5, exp: historical, ensemble: r1i1p1, start_year: 2000, end_year: 2002}
      - {model: CESM1-WACCM,      project: CMIP5, exp: historical, ensemble: r1i1p1, start_year: 2000, end_year: 2002}
      - {model: CMCC-CESM,        project: CMIP5, exp: historical, ensemble: r1i1p1, start_year: 2000, end_year: 2002}
      - {model: CMCC-CM,          project: CMIP5, exp: historical, ensemble: r1i1p1, start_year: 2000, end_year: 2002}
      - {model: CMCC-CMS,         project: CMIP5, exp: historical, ensemble: r1i1p1, start_year: 2000, end_year: 2002}
      - {model: CNRM-CM5,         project: CMIP5, exp: historical, ensemble: r1i1p1, start_year: 2000, end_year: 2002}
      - {model: CNRM-CM5-2,       project: CMIP5, exp: historical, ensemble: r1i1p1, start_year: 2000, end_year: 2002}
      - {model: CSIRO-Mk3-6-0,    project: CMIP5, exp: historical, ensemble: r1i1p1, start_year: 2000, end_year: 2002}
      - {model: EC-EARTH,         project: CMIP5, exp: historical, ensemble: r6i1p1, start_year: 2000, end_year: 2002}
      - {model: FGOALS-g2,        project: CMIP5, exp: historical, ensemble: r1i1p1, start_year: 2000, end_year: 2002}
      - {model: FIO-ESM,          project: CMIP5, exp: historical, ensemble: r1i1p1, start_year: 2000, end_year: 2002}
      - {model: GFDL-CM2p1,       project: CMIP5, exp: historical, ensemble: r1i1p1, start_year: 2000, end_year: 2002}
      - {model: GFDL-CM3,         project: CMIP5, exp: historical, ensemble: r1i1p1, start_year: 2000, end_year: 2002}
      - {model: GFDL-ESM2G,       project: CMIP5, exp: historical, ensemble: r1i1p1, start_year: 2000, end_year: 2002}
      - {model: GFDL-ESM2M,       project: CMIP5, exp: historical, ensemble: r1i1p1, start_year: 2000, end_year: 2002}
      - {model: GISS-E2-H,        project: CMIP5, exp: historical, ensemble: r1i1p2, start_year: 2000, end_year: 2002}
      - {model: GISS-E2-H-CC,     project: CMIP5, exp: historical, ensemble: r1i1p1, start_year: 2000, end_year: 2002}
      - {model: GISS-E2-R,        project: CMIP5, exp: historical, ensemble: r1i1p2, start_year: 2000, end_year: 2002}
      - {model: GISS-E2-R-CC,     project: CMIP5, exp: historical, ensemble: r1i1p1, start_year: 2000, end_year: 2002}
      - {model: HadCM3,           project: CMIP5, exp: historical, ensemble: r1i1p1, start_year: 2000, end_year: 2002}
      - {model: HadGEM2-AO,       project: CMIP5, exp: historical, ensemble: r1i1p1, start_year: 2000, end_year: 2002}
      - {model: HadGEM2-CC,       project: CMIP5, exp: historical, ensemble: r1i1p1, start_year: 2000, end_year: 2002}
      - {model: HadGEM2-ES,       project: CMIP5, exp: historical, ensemble: r1i1p1, start_year: 2000, end_year: 2002}
      - {model: inmcm4,           project: CMIP5, exp: historical, ensemble: r1i1p1, start_year: 2000, end_year: 2002}
      - {model: IPSL-CM5A-LR,     project: CMIP5, exp: historical, ensemble: r1i1p1, start_year: 2000, end_year: 2002}
      - {model: IPSL-CM5A-MR,     project: CMIP5, exp: historical, ensemble: r1i1p1, start_year: 2000, end_year: 2002}
      - {model: IPSL-CM5B-LR,     project: CMIP5, exp: historical, ensemble: r1i1p1, start_year: 2000, end_year: 2002}
      - {model: MIROC4h,          project: CMIP5, exp: historical, ensemble: r1i1p1, start_year: 2000, end_year: 2002}
      - {model: MIROC5,           project: CMIP5, exp: historical, ensemble: r1i1p1, start_year: 2000, end_year: 2002}
      - {model: MIROC-ESM,        project: CMIP5, exp: historical, ensemble: r1i1p1, start_year: 2000, end_year: 2002}
      - {model: MIROC-ESM-CHEM,   project: CMIP5, exp: historical, ensemble: r1i1p1, start_year: 2000, end_year: 2002}
      - {model: MPI-ESM-LR,       project: CMIP5, exp: historical, ensemble: r1i1p1, start_year: 2000, end_year: 2002}
      - {model: MPI-ESM-MR,       project: CMIP5, exp: historical, ensemble: r1i1p1, start_year: 2000, end_year: 2002}
      - {model: MPI-ESM-P,        project: CMIP5, exp: historical, ensemble: r1i1p1, start_year: 2000, end_year: 2002}
      - {model: MRI-CGCM3,        project: CMIP5, exp: historical, ensemble: r1i1p1, start_year: 2000, end_year: 2002}
      - {model: MRI-ESM1,         project: CMIP5, exp: historical, ensemble: r1i1p1, start_year: 2000, end_year: 2002}
      - {model: NorESM1-M,        project: CMIP5, exp: historical, ensemble: r1i1p1, start_year: 2000, end_year: 2002}
      - {model: NorESM1-ME,       project: CMIP5, exp: historical, ensemble: r1i1p1, start_year: 2000, end_year: 2002}
      - {model: ERA-Interim,  project: OBS,  type: reanaly,  version: 1,  start_year: 2000,  end_year: 2002,  tier: 3}
      - {model: NCEP,         project: OBS,  type: reanaly,  version: 1,  start_year: 2000,  end_year: 2002,  tier: 2}
    scripts:
      grading:
        <<: *grading_settings
        metric: [RMSD]                   # Metric ('RMSD', 'BIAS', taylor')
        normalization: [centered_median] # Normalization ('mean', 'median', 'centered_median', 'none')


### va: NORTHWARD WIND ###############################################################################################################################

  va850:
    description: Northward wind at 850 hPa global.
    variables:
      va:
        preprocessor: pp850
        reference_model: ERA-Interim
        alternative_model: NCEP
        mip: Amon
        field: T3M
    additional_models:
      - {model: ACCESS1-0,        project: CMIP5, exp: historical, ensemble: r1i1p1, start_year: 2000, end_year: 2002}
      - {model: ACCESS1-3,        project: CMIP5, exp: historical, ensemble: r1i1p1, start_year: 2000, end_year: 2002}
      - {model: bcc-csm1-1,       project: CMIP5, exp: historical, ensemble: r1i1p1, start_year: 2000, end_year: 2002}
      - {model: bcc-csm1-1-m,     project: CMIP5, exp: historical, ensemble: r1i1p1, start_year: 2000, end_year: 2002}
      - {model: BNU-ESM,          project: CMIP5, exp: historical, ensemble: r1i1p1, start_year: 2000, end_year: 2002}
      - {model: CanCM4,           project: CMIP5, exp: historical, ensemble: r1i1p1, start_year: 2000, end_year: 2002}
      - {model: CanESM2,          project: CMIP5, exp: historical, ensemble: r1i1p1, start_year: 2000, end_year: 2002}
      - {model: CCSM4,            project: CMIP5, exp: historical, ensemble: r1i1p1, start_year: 2000, end_year: 2002}
      - {model: CESM1-BGC,        project: CMIP5, exp: historical, ensemble: r1i1p1, start_year: 2000, end_year: 2002}
      - {model: CESM1-CAM5,       project: CMIP5, exp: historical, ensemble: r1i1p1, start_year: 2000, end_year: 2002}
      - {model: CESM1-FASTCHEM,   project: CMIP5, exp: historical, ensemble: r1i1p1, start_year: 2000, end_year: 2002}
      - {model: CESM1-WACCM,      project: CMIP5, exp: historical, ensemble: r1i1p1, start_year: 2000, end_year: 2002}
      - {model: CMCC-CESM,        project: CMIP5, exp: historical, ensemble: r1i1p1, start_year: 2000, end_year: 2002}
      - {model: CMCC-CM,          project: CMIP5, exp: historical, ensemble: r1i1p1, start_year: 2000, end_year: 2002}
      - {model: CMCC-CMS,         project: CMIP5, exp: historical, ensemble: r1i1p1, start_year: 2000, end_year: 2002}
      - {model: CNRM-CM5,         project: CMIP5, exp: historical, ensemble: r1i1p1, start_year: 2000, end_year: 2002}
      - {model: CNRM-CM5-2,       project: CMIP5, exp: historical, ensemble: r1i1p1, start_year: 2000, end_year: 2002}
      - {model: CSIRO-Mk3-6-0,    project: CMIP5, exp: historical, ensemble: r1i1p1, start_year: 2000, end_year: 2002}
      - {model: EC-EARTH,         project: CMIP5, exp: historical, ensemble: r6i1p1, start_year: 2000, end_year: 2002}
      - {model: FGOALS-g2,        project: CMIP5, exp: historical, ensemble: r1i1p1, start_year: 2000, end_year: 2002}
      - {model: FIO-ESM,          project: CMIP5, exp: historical, ensemble: r1i1p1, start_year: 2000, end_year: 2002}
      - {model: GFDL-CM2p1,       project: CMIP5, exp: historical, ensemble: r1i1p1, start_year: 2000, end_year: 2002}
      - {model: GFDL-CM3,         project: CMIP5, exp: historical, ensemble: r1i1p1, start_year: 2000, end_year: 2002}
      - {model: GFDL-ESM2G,       project: CMIP5, exp: historical, ensemble: r1i1p1, start_year: 2000, end_year: 2002}
      - {model: GFDL-ESM2M,       project: CMIP5, exp: historical, ensemble: r1i1p1, start_year: 2000, end_year: 2002}
      - {model: GISS-E2-H,        project: CMIP5, exp: historical, ensemble: r1i1p2, start_year: 2000, end_year: 2002}
      - {model: GISS-E2-H-CC,     project: CMIP5, exp: historical, ensemble: r1i1p1, start_year: 2000, end_year: 2002}
      - {model: GISS-E2-R,        project: CMIP5, exp: historical, ensemble: r1i1p2, start_year: 2000, end_year: 2002}
      - {model: GISS-E2-R-CC,     project: CMIP5, exp: historical, ensemble: r1i1p1, start_year: 2000, end_year: 2002}
      - {model: HadCM3,           project: CMIP5, exp: historical, ensemble: r1i1p1, start_year: 2000, end_year: 2002}
      - {model: HadGEM2-AO,       project: CMIP5, exp: historical, ensemble: r1i1p1, start_year: 2000, end_year: 2002}
      - {model: HadGEM2-CC,       project: CMIP5, exp: historical, ensemble: r1i1p1, start_year: 2000, end_year: 2002}
      - {model: HadGEM2-ES,       project: CMIP5, exp: historical, ensemble: r1i1p1, start_year: 2000, end_year: 2002}
      - {model: inmcm4,           project: CMIP5, exp: historical, ensemble: r1i1p1, start_year: 2000, end_year: 2002}
      - {model: IPSL-CM5A-LR,     project: CMIP5, exp: historical, ensemble: r1i1p1, start_year: 2000, end_year: 2002}
      - {model: IPSL-CM5A-MR,     project: CMIP5, exp: historical, ensemble: r1i1p1, start_year: 2000, end_year: 2002}
      - {model: IPSL-CM5B-LR,     project: CMIP5, exp: historical, ensemble: r1i1p1, start_year: 2000, end_year: 2002}
      - {model: MIROC4h,          project: CMIP5, exp: historical, ensemble: r1i1p1, start_year: 2000, end_year: 2002}
      - {model: MIROC5,           project: CMIP5, exp: historical, ensemble: r1i1p1, start_year: 2000, end_year: 2002}
      - {model: MIROC-ESM,        project: CMIP5, exp: historical, ensemble: r1i1p1, start_year: 2000, end_year: 2002}
      - {model: MIROC-ESM-CHEM,   project: CMIP5, exp: historical, ensemble: r1i1p1, start_year: 2000, end_year: 2002}
      - {model: MPI-ESM-LR,       project: CMIP5, exp: historical, ensemble: r1i1p1, start_year: 2000, end_year: 2002}
      - {model: MPI-ESM-MR,       project: CMIP5, exp: historical, ensemble: r1i1p1, start_year: 2000, end_year: 2002}
      - {model: MPI-ESM-P,        project: CMIP5, exp: historical, ensemble: r1i1p1, start_year: 2000, end_year: 2002}
      - {model: MRI-CGCM3,        project: CMIP5, exp: historical, ensemble: r1i1p1, start_year: 2000, end_year: 2002}
      - {model: MRI-ESM1,         project: CMIP5, exp: historical, ensemble: r1i1p1, start_year: 2000, end_year: 2002}
      - {model: NorESM1-M,        project: CMIP5, exp: historical, ensemble: r1i1p1, start_year: 2000, end_year: 2002}
      - {model: NorESM1-ME,       project: CMIP5, exp: historical, ensemble: r1i1p1, start_year: 2000, end_year: 2002}
      - {model: ERA-Interim,  project: OBS,  type: reanaly,  version: 1,  start_year: 2000,  end_year: 2002,  tier: 3}
      - {model: NCEP,         project: OBS,  type: reanaly,  version: 1,  start_year: 2000,  end_year: 2002,  tier: 2}
    scripts:
      grading:
        <<: *grading_settings
        metric: [RMSD]                   # Metric ('RMSD', 'BIAS', taylor')
        normalization: [centered_median] # Normalization ('mean', 'median', 'centered_median', 'none')


  va200:
    description: Northward wind at 200 hPa global.
    variables:
      va:
        preprocessor: pp200
        reference_model: ERA-Interim
        alternative_model: NCEP
        mip: Amon
        field: T3M
    additional_models:
      - {model: ACCESS1-0,        project: CMIP5, exp: historical, ensemble: r1i1p1, start_year: 2000, end_year: 2002}
      - {model: ACCESS1-3,        project: CMIP5, exp: historical, ensemble: r1i1p1, start_year: 2000, end_year: 2002}
      - {model: bcc-csm1-1,       project: CMIP5, exp: historical, ensemble: r1i1p1, start_year: 2000, end_year: 2002}
      - {model: bcc-csm1-1-m,     project: CMIP5, exp: historical, ensemble: r1i1p1, start_year: 2000, end_year: 2002}
      - {model: BNU-ESM,          project: CMIP5, exp: historical, ensemble: r1i1p1, start_year: 2000, end_year: 2002}
      - {model: CanCM4,           project: CMIP5, exp: historical, ensemble: r1i1p1, start_year: 2000, end_year: 2002}
      - {model: CanESM2,          project: CMIP5, exp: historical, ensemble: r1i1p1, start_year: 2000, end_year: 2002}
      - {model: CCSM4,            project: CMIP5, exp: historical, ensemble: r1i1p1, start_year: 2000, end_year: 2002}
      - {model: CESM1-BGC,        project: CMIP5, exp: historical, ensemble: r1i1p1, start_year: 2000, end_year: 2002}
      - {model: CESM1-CAM5,       project: CMIP5, exp: historical, ensemble: r1i1p1, start_year: 2000, end_year: 2002}
      - {model: CESM1-FASTCHEM,   project: CMIP5, exp: historical, ensemble: r1i1p1, start_year: 2000, end_year: 2002}
      - {model: CESM1-WACCM,      project: CMIP5, exp: historical, ensemble: r1i1p1, start_year: 2000, end_year: 2002}
      - {model: CMCC-CESM,        project: CMIP5, exp: historical, ensemble: r1i1p1, start_year: 2000, end_year: 2002}
      - {model: CMCC-CM,          project: CMIP5, exp: historical, ensemble: r1i1p1, start_year: 2000, end_year: 2002}
      - {model: CMCC-CMS,         project: CMIP5, exp: historical, ensemble: r1i1p1, start_year: 2000, end_year: 2002}
      - {model: CNRM-CM5,         project: CMIP5, exp: historical, ensemble: r1i1p1, start_year: 2000, end_year: 2002}
      - {model: CNRM-CM5-2,       project: CMIP5, exp: historical, ensemble: r1i1p1, start_year: 2000, end_year: 2002}
      - {model: CSIRO-Mk3-6-0,    project: CMIP5, exp: historical, ensemble: r1i1p1, start_year: 2000, end_year: 2002}
      - {model: EC-EARTH,         project: CMIP5, exp: historical, ensemble: r6i1p1, start_year: 2000, end_year: 2002}
      - {model: FGOALS-g2,        project: CMIP5, exp: historical, ensemble: r1i1p1, start_year: 2000, end_year: 2002}
      - {model: FIO-ESM,          project: CMIP5, exp: historical, ensemble: r1i1p1, start_year: 2000, end_year: 2002}
      - {model: GFDL-CM2p1,       project: CMIP5, exp: historical, ensemble: r1i1p1, start_year: 2000, end_year: 2002}
      - {model: GFDL-CM3,         project: CMIP5, exp: historical, ensemble: r1i1p1, start_year: 2000, end_year: 2002}
      - {model: GFDL-ESM2G,       project: CMIP5, exp: historical, ensemble: r1i1p1, start_year: 2000, end_year: 2002}
      - {model: GFDL-ESM2M,       project: CMIP5, exp: historical, ensemble: r1i1p1, start_year: 2000, end_year: 2002}
      - {model: GISS-E2-H,        project: CMIP5, exp: historical, ensemble: r1i1p2, start_year: 2000, end_year: 2002}
      - {model: GISS-E2-H-CC,     project: CMIP5, exp: historical, ensemble: r1i1p1, start_year: 2000, end_year: 2002}
      - {model: GISS-E2-R,        project: CMIP5, exp: historical, ensemble: r1i1p2, start_year: 2000, end_year: 2002}
      - {model: GISS-E2-R-CC,     project: CMIP5, exp: historical, ensemble: r1i1p1, start_year: 2000, end_year: 2002}
      - {model: HadCM3,           project: CMIP5, exp: historical, ensemble: r1i1p1, start_year: 2000, end_year: 2002}
      - {model: HadGEM2-AO,       project: CMIP5, exp: historical, ensemble: r1i1p1, start_year: 2000, end_year: 2002}
      - {model: HadGEM2-CC,       project: CMIP5, exp: historical, ensemble: r1i1p1, start_year: 2000, end_year: 2002}
      - {model: HadGEM2-ES,       project: CMIP5, exp: historical, ensemble: r1i1p1, start_year: 2000, end_year: 2002}
      - {model: inmcm4,           project: CMIP5, exp: historical, ensemble: r1i1p1, start_year: 2000, end_year: 2002}
      - {model: IPSL-CM5A-LR,     project: CMIP5, exp: historical, ensemble: r1i1p1, start_year: 2000, end_year: 2002}
      - {model: IPSL-CM5A-MR,     project: CMIP5, exp: historical, ensemble: r1i1p1, start_year: 2000, end_year: 2002}
      - {model: IPSL-CM5B-LR,     project: CMIP5, exp: historical, ensemble: r1i1p1, start_year: 2000, end_year: 2002}
      - {model: MIROC4h,          project: CMIP5, exp: historical, ensemble: r1i1p1, start_year: 2000, end_year: 2002}
      - {model: MIROC5,           project: CMIP5, exp: historical, ensemble: r1i1p1, start_year: 2000, end_year: 2002}
      - {model: MIROC-ESM,        project: CMIP5, exp: historical, ensemble: r1i1p1, start_year: 2000, end_year: 2002}
      - {model: MIROC-ESM-CHEM,   project: CMIP5, exp: historical, ensemble: r1i1p1, start_year: 2000, end_year: 2002}
      - {model: MPI-ESM-LR,       project: CMIP5, exp: historical, ensemble: r1i1p1, start_year: 2000, end_year: 2002}
      - {model: MPI-ESM-MR,       project: CMIP5, exp: historical, ensemble: r1i1p1, start_year: 2000, end_year: 2002}
      - {model: MPI-ESM-P,        project: CMIP5, exp: historical, ensemble: r1i1p1, start_year: 2000, end_year: 2002}
      - {model: MRI-CGCM3,        project: CMIP5, exp: historical, ensemble: r1i1p1, start_year: 2000, end_year: 2002}
      - {model: MRI-ESM1,         project: CMIP5, exp: historical, ensemble: r1i1p1, start_year: 2000, end_year: 2002}
      - {model: NorESM1-M,        project: CMIP5, exp: historical, ensemble: r1i1p1, start_year: 2000, end_year: 2002}
      - {model: NorESM1-ME,       project: CMIP5, exp: historical, ensemble: r1i1p1, start_year: 2000, end_year: 2002}
      - {model: ERA-Interim,  project: OBS,  type: reanaly,  version: 1,  start_year: 2000,  end_year: 2002,  tier: 3}
      - {model: NCEP,         project: OBS,  type: reanaly,  version: 1,  start_year: 2000,  end_year: 2002,  tier: 2}
    scripts:
      grading:
        <<: *grading_settings
        metric: [RMSD]                   # Metric ('RMSD', 'BIAS', taylor')
        normalization: [centered_median] # Normalization ('mean', 'median', 'centered_median', 'none')


### zg: GEOPOTENTIAL HEIGHT ##########################################################################################################################

  zg500:
    description: Geopotential height 500 hPa global.
    variables:
      zg:
        preprocessor: pp500
        reference_model: ERA-Interim
        alternative_model: NCEP
        mip: Amon
        field: T3M
    additional_models:
      - {model: ACCESS1-0,        project: CMIP5, exp: historical, ensemble: r1i1p1, start_year: 2000, end_year: 2002}
      - {model: ACCESS1-3,        project: CMIP5, exp: historical, ensemble: r1i1p1, start_year: 2000, end_year: 2002}
      - {model: bcc-csm1-1,       project: CMIP5, exp: historical, ensemble: r1i1p1, start_year: 2000, end_year: 2002}
      - {model: bcc-csm1-1-m,     project: CMIP5, exp: historical, ensemble: r1i1p1, start_year: 2000, end_year: 2002}
      - {model: BNU-ESM,          project: CMIP5, exp: historical, ensemble: r1i1p1, start_year: 2000, end_year: 2002}
      - {model: CanCM4,           project: CMIP5, exp: historical, ensemble: r1i1p1, start_year: 2000, end_year: 2002}
      - {model: CanESM2,          project: CMIP5, exp: historical, ensemble: r1i1p1, start_year: 2000, end_year: 2002}
      - {model: CCSM4,            project: CMIP5, exp: historical, ensemble: r1i1p1, start_year: 2000, end_year: 2002}
      - {model: CESM1-BGC,        project: CMIP5, exp: historical, ensemble: r1i1p1, start_year: 2000, end_year: 2002}
      - {model: CESM1-CAM5,       project: CMIP5, exp: historical, ensemble: r1i1p1, start_year: 2000, end_year: 2002}
      - {model: CESM1-CAM5-1-FV2, project: CMIP5, exp: historical, ensemble: r1i1p1, start_year: 2000, end_year: 2002}
      - {model: CESM1-FASTCHEM,   project: CMIP5, exp: historical, ensemble: r1i1p1, start_year: 2000, end_year: 2002}
      - {model: CESM1-WACCM,      project: CMIP5, exp: historical, ensemble: r1i1p1, start_year: 2000, end_year: 2002}
      - {model: CMCC-CESM,        project: CMIP5, exp: historical, ensemble: r1i1p1, start_year: 2000, end_year: 2002}
      - {model: CMCC-CM,          project: CMIP5, exp: historical, ensemble: r1i1p1, start_year: 2000, end_year: 2002}
      - {model: CMCC-CMS,         project: CMIP5, exp: historical, ensemble: r1i1p1, start_year: 2000, end_year: 2002}
      - {model: CNRM-CM5,         project: CMIP5, exp: historical, ensemble: r1i1p1, start_year: 2000, end_year: 2002}
      - {model: CNRM-CM5-2,       project: CMIP5, exp: historical, ensemble: r1i1p1, start_year: 2000, end_year: 2002}
      - {model: CSIRO-Mk3-6-0,    project: CMIP5, exp: historical, ensemble: r1i1p1, start_year: 2000, end_year: 2002}
      - {model: FGOALS-g2,        project: CMIP5, exp: historical, ensemble: r1i1p1, start_year: 2000, end_year: 2002}
      - {model: FGOALS-s2,        project: CMIP5, exp: historical, ensemble: r1i1p1, start_year: 2000, end_year: 2002}
      - {model: FIO-ESM,          project: CMIP5, exp: historical, ensemble: r1i1p1, start_year: 2000, end_year: 2002}
      - {model: GFDL-CM2p1,       project: CMIP5, exp: historical, ensemble: r1i1p1, start_year: 2000, end_year: 2002}
      - {model: GFDL-CM3,         project: CMIP5, exp: historical, ensemble: r1i1p1, start_year: 2000, end_year: 2002}
      - {model: GFDL-ESM2G,       project: CMIP5, exp: historical, ensemble: r1i1p1, start_year: 2000, end_year: 2002}
      - {model: GFDL-ESM2M,       project: CMIP5, exp: historical, ensemble: r1i1p1, start_year: 2000, end_year: 2002}
      - {model: GISS-E2-H,        project: CMIP5, exp: historical, ensemble: r1i1p2, start_year: 2000, end_year: 2002}
      - {model: GISS-E2-H-CC,     project: CMIP5, exp: historical, ensemble: r1i1p1, start_year: 2000, end_year: 2002}
      - {model: GISS-E2-R-CC,     project: CMIP5, exp: historical, ensemble: r1i1p1, start_year: 2000, end_year: 2002}
      - {model: HadCM3,           project: CMIP5, exp: historical, ensemble: r1i1p1, start_year: 2000, end_year: 2002}
      - {model: HadGEM2-AO,       project: CMIP5, exp: historical, ensemble: r1i1p1, start_year: 2000, end_year: 2002}
      - {model: HadGEM2-CC,       project: CMIP5, exp: historical, ensemble: r1i1p1, start_year: 2000, end_year: 2002}
      - {model: HadGEM2-ES,       project: CMIP5, exp: historical, ensemble: r1i1p1, start_year: 2000, end_year: 2002}
      - {model: inmcm4,           project: CMIP5, exp: historical, ensemble: r1i1p1, start_year: 2000, end_year: 2002}
      - {model: IPSL-CM5A-LR,     project: CMIP5, exp: historical, ensemble: r1i1p1, start_year: 2000, end_year: 2002}
      - {model: IPSL-CM5A-MR,     project: CMIP5, exp: historical, ensemble: r1i1p1, start_year: 2000, end_year: 2002}
      - {model: IPSL-CM5B-LR,     project: CMIP5, exp: historical, ensemble: r1i1p1, start_year: 2000, end_year: 2002}
      - {model: MIROC4h,          project: CMIP5, exp: historical, ensemble: r1i1p1, start_year: 2000, end_year: 2002}
      - {model: MIROC5,           project: CMIP5, exp: historical, ensemble: r1i1p1, start_year: 2000, end_year: 2002}
      - {model: MIROC-ESM,        project: CMIP5, exp: historical, ensemble: r1i1p1, start_year: 2000, end_year: 2002}
      - {model: MIROC-ESM-CHEM,   project: CMIP5, exp: historical, ensemble: r1i1p1, start_year: 2000, end_year: 2002}
      - {model: MPI-ESM-LR,       project: CMIP5, exp: historical, ensemble: r1i1p1, start_year: 2000, end_year: 2002}
      - {model: MPI-ESM-MR,       project: CMIP5, exp: historical, ensemble: r1i1p1, start_year: 2000, end_year: 2002}
      - {model: MPI-ESM-P,        project: CMIP5, exp: historical, ensemble: r1i1p1, start_year: 2000, end_year: 2002}
      - {model: MRI-CGCM3,        project: CMIP5, exp: historical, ensemble: r1i1p1, start_year: 2000, end_year: 2002}
      - {model: NorESM1-M,        project: CMIP5, exp: historical, ensemble: r1i1p1, start_year: 2000, end_year: 2002}
      - {model: NorESM1-ME,       project: CMIP5, exp: historical, ensemble: r1i1p1, start_year: 2000, end_year: 2002}     
      - {model: ERA-Interim,  project: OBS,  type: reanaly,  version: 1,  start_year: 2000,  end_year: 2002,  tier: 3}
      - {model: NCEP,         project: OBS,  type: reanaly,  version: 1,  start_year: 2000,  end_year: 2002,  tier: 2}
    scripts:
      grading:
        <<: *grading_settings
        metric: [RMSD]                   # Metric ('RMSD', 'BIAS', taylor')
        normalization: [centered_median] # Normalization ('mean', 'median', 'centered_median', 'none')


### hus: SPECIFIC HUMIDITY ###########################################################################################################################

  hus400:
    description: Specific humidity at 400 hPa global.
    variables:
      hus:
        preprocessor: pp400
        reference_model: AIRS
        alternative_model: ERA-Interim
        mip: Amon
        field: T3M
    additional_models:
      - {model: ACCESS1-0,        project: CMIP5, exp: historical, ensemble: r1i1p1, start_year: 2003, end_year: 2004}
      - {model: ACCESS1-3,        project: CMIP5, exp: historical, ensemble: r1i1p1, start_year: 2003, end_year: 2004}
      - {model: bcc-csm1-1,       project: CMIP5, exp: historical, ensemble: r1i1p1, start_year: 2003, end_year: 2004}
      - {model: bcc-csm1-1-m,     project: CMIP5, exp: historical, ensemble: r1i1p1, start_year: 2003, end_year: 2004}
      - {model: BNU-ESM,          project: CMIP5, exp: historical, ensemble: r1i1p1, start_year: 2003, end_year: 2004}
      - {model: CanESM2,          project: CMIP5, exp: historical, ensemble: r1i1p1, start_year: 2003, end_year: 2004}
      - {model: CCSM4,            project: CMIP5, exp: historical, ensemble: r1i1p1, start_year: 2003, end_year: 2004}
      - {model: CESM1-BGC,        project: CMIP5, exp: historical, ensemble: r1i1p1, start_year: 2003, end_year: 2004}
      - {model: CESM1-CAM5,       project: CMIP5, exp: historical, ensemble: r1i1p1, start_year: 2003, end_year: 2004}
      - {model: CESM1-CAM5-1-FV2, project: CMIP5, exp: historical, ensemble: r1i1p1, start_year: 2003, end_year: 2004}
      - {model: CMCC-CM,          project: CMIP5, exp: historical, ensemble: r1i1p1, start_year: 2003, end_year: 2004}
      - {model: CMCC-CMS,         project: CMIP5, exp: historical, ensemble: r1i1p1, start_year: 2003, end_year: 2004}
      - {model: CNRM-CM5,         project: CMIP5, exp: historical, ensemble: r1i1p1, start_year: 2003, end_year: 2004}
      - {model: CSIRO-Mk3-6-0,    project: CMIP5, exp: historical, ensemble: r1i1p1, start_year: 2003, end_year: 2004}
      - {model: FGOALS-g2,        project: CMIP5, exp: historical, ensemble: r1i1p1, start_year: 2003, end_year: 2004}
      - {model: FGOALS-s2,        project: CMIP5, exp: historical, ensemble: r1i1p1, start_year: 2003, end_year: 2004}
      - {model: FIO-ESM,          project: CMIP5, exp: historical, ensemble: r1i1p1, start_year: 2003, end_year: 2004}
      - {model: GISS-E2-H-CC,     project: CMIP5, exp: historical, ensemble: r1i1p1, start_year: 2003, end_year: 2004}
      - {model: GISS-E2-R-CC,     project: CMIP5, exp: historical, ensemble: r1i1p1, start_year: 2003, end_year: 2004}
      - {model: GFDL-CM2p1,       project: CMIP5, exp: historical, ensemble: r1i1p1, start_year: 2003, end_year: 2004}
      - {model: GFDL-CM3,         project: CMIP5, exp: historical, ensemble: r1i1p1, start_year: 2003, end_year: 2004}
      - {model: GFDL-ESM2G,       project: CMIP5, exp: historical, ensemble: r1i1p1, start_year: 2003, end_year: 2004}
      - {model: GFDL-ESM2M,       project: CMIP5, exp: historical, ensemble: r1i1p1, start_year: 2003, end_year: 2004}
      - {model: HadGEM2-AO,       project: CMIP5, exp: historical, ensemble: r1i1p1, start_year: 2003, end_year: 2004}
      - {model: HadGEM2-CC,       project: CMIP5, exp: historical, ensemble: r1i1p1, start_year: 2003, end_year: 2004}
      - {model: HadGEM2-ES,       project: CMIP5, exp: historical, ensemble: r1i1p1, start_year: 2003, end_year: 2004}
      - {model: inmcm4,           project: CMIP5, exp: historical, ensemble: r1i1p1, start_year: 2003, end_year: 2004}
      - {model: IPSL-CM5A-LR,     project: CMIP5, exp: historical, ensemble: r1i1p1, start_year: 2003, end_year: 2004}
      - {model: IPSL-CM5A-MR,     project: CMIP5, exp: historical, ensemble: r1i1p1, start_year: 2003, end_year: 2004}
      - {model: IPSL-CM5B-LR,     project: CMIP5, exp: historical, ensemble: r1i1p1, start_year: 2003, end_year: 2004}
      - {model: MIROC4h,          project: CMIP5, exp: historical, ensemble: r1i1p1, start_year: 2003, end_year: 2004}
      - {model: MIROC5,           project: CMIP5, exp: historical, ensemble: r1i1p1, start_year: 2003, end_year: 2004}
      - {model: MIROC-ESM,        project: CMIP5, exp: historical, ensemble: r1i1p1, start_year: 2003, end_year: 2004}
      - {model: MIROC-ESM-CHEM,   project: CMIP5, exp: historical, ensemble: r1i1p1, start_year: 2003, end_year: 2004}
      - {model: MPI-ESM-LR,       project: CMIP5, exp: historical, ensemble: r1i1p1, start_year: 2003, end_year: 2004}
      - {model: MPI-ESM-MR,       project: CMIP5, exp: historical, ensemble: r1i1p1, start_year: 2003, end_year: 2004}
      - {model: MRI-CGCM3,        project: CMIP5, exp: historical, ensemble: r1i1p1, start_year: 2003, end_year: 2004}
      - {model: MRI-ESM1,         project: CMIP5, exp: historical, ensemble: r1i1p1, start_year: 2003, end_year: 2004}
      - {model: NorESM1-M,        project: CMIP5, exp: historical, ensemble: r1i1p1, start_year: 2003, end_year: 2004}
      - {model: NorESM1-ME,       project: CMIP5, exp: historical, ensemble: r1i1p1, start_year: 2003, end_year: 2004}
      - {model: AIRS, project: obs4mips, level: L3, version: RetStd-v5, start_year: 2003, end_year: 2004, tier: 1}
      - {model: ERA-Interim,  project: OBS,  type: reanaly,  version: 1,  start_year: 2003,  end_year: 2004,  tier: 3}     
    scripts:
      grading:
        <<: *grading_settings
        metric: [RMSD]                   # Metric ('RMSD', 'BIAS', taylor')
        normalization: [centered_median] # Normalization ('mean', 'median', 'centered_median', 'none')


### tas: NEAR-SURFACE TEMPERATURE ####################################################################################################################

  tas:
    description: Near-surface air temperature
    variables:
      tas:
        preprocessor: ppNOLEV
        reference_model: ERA-Interim
        alternative_model: NCEP
        mip: Amon
        field: T2Ms
    additional_models:
      - {model: ACCESS1-0,        project: CMIP5, exp: historical, ensemble: r1i1p1, start_year: 2000, end_year: 2002}
      - {model: ACCESS1-3,        project: CMIP5, exp: historical, ensemble: r1i1p1, start_year: 2000, end_year: 2002}
      - {model: bcc-csm1-1,       project: CMIP5, exp: historical, ensemble: r1i1p1, start_year: 2000, end_year: 2002}
      - {model: bcc-csm1-1-m,     project: CMIP5, exp: historical, ensemble: r1i1p1, start_year: 2000, end_year: 2002}
      - {model: BNU-ESM,          project: CMIP5, exp: historical, ensemble: r1i1p1, start_year: 2000, end_year: 2002}
      - {model: CanCM4,           project: CMIP5, exp: historical, ensemble: r1i1p1, start_year: 2000, end_year: 2002}
      - {model: CanESM2,          project: CMIP5, exp: historical, ensemble: r1i1p1, start_year: 2000, end_year: 2002}
      - {model: CCSM4,            project: CMIP5, exp: historical, ensemble: r1i1p1, start_year: 2000, end_year: 2002}
      - {model: CESM1-BGC,        project: CMIP5, exp: historical, ensemble: r1i1p1, start_year: 2000, end_year: 2002}
      - {model: CESM1-CAM5,       project: CMIP5, exp: historical, ensemble: r1i1p1, start_year: 2000, end_year: 2002}
      - {model: CESM1-CAM5-1-FV2, project: CMIP5, exp: historical, ensemble: r1i1p1, start_year: 2000, end_year: 2002}
      - {model: CESM1-FASTCHEM,   project: CMIP5, exp: historical, ensemble: r1i1p1, start_year: 2000, end_year: 2002}
      - {model: CESM1-WACCM,      project: CMIP5, exp: historical, ensemble: r1i1p1, start_year: 2000, end_year: 2002}
      - {model: CMCC-CESM,        project: CMIP5, exp: historical, ensemble: r1i1p1, start_year: 2000, end_year: 2002}
      - {model: CMCC-CM,          project: CMIP5, exp: historical, ensemble: r1i1p1, start_year: 2000, end_year: 2002}
      - {model: CMCC-CMS,         project: CMIP5, exp: historical, ensemble: r1i1p1, start_year: 2000, end_year: 2002}
      - {model: CNRM-CM5,         project: CMIP5, exp: historical, ensemble: r1i1p1, start_year: 2000, end_year: 2002}
      - {model: CNRM-CM5-2,       project: CMIP5, exp: historical, ensemble: r1i1p1, start_year: 2000, end_year: 2002}
      - {model: CSIRO-Mk3-6-0,    project: CMIP5, exp: historical, ensemble: r1i1p1, start_year: 2000, end_year: 2002}
      - {model: EC-EARTH,         project: CMIP5, exp: historical, ensemble: r6i1p1, start_year: 2000, end_year: 2002}
      - {model: FGOALS-g2,        project: CMIP5, exp: historical, ensemble: r1i1p1, start_year: 2000, end_year: 2002}
      - {model: FGOALS-s2,        project: CMIP5, exp: historical, ensemble: r1i1p1, start_year: 2000, end_year: 2002}
      - {model: FIO-ESM,          project: CMIP5, exp: historical, ensemble: r1i1p1, start_year: 2000, end_year: 2002}
      - {model: GFDL-CM2p1,       project: CMIP5, exp: historical, ensemble: r1i1p1, start_year: 2000, end_year: 2002}
      - {model: GFDL-CM3,         project: CMIP5, exp: historical, ensemble: r1i1p1, start_year: 2000, end_year: 2002}
      - {model: GFDL-ESM2G,       project: CMIP5, exp: historical, ensemble: r1i1p1, start_year: 2000, end_year: 2002}
      - {model: GFDL-ESM2M,       project: CMIP5, exp: historical, ensemble: r1i1p1, start_year: 2000, end_year: 2002}
      - {model: GISS-E2-H,        project: CMIP5, exp: historical, ensemble: r1i1p2, start_year: 2000, end_year: 2002}
      - {model: GISS-E2-H-CC,     project: CMIP5, exp: historical, ensemble: r1i1p1, start_year: 2000, end_year: 2002}
      - {model: GISS-E2-R,        project: CMIP5, exp: historical, ensemble: r1i1p2, start_year: 2000, end_year: 2002}
      - {model: GISS-E2-R-CC,     project: CMIP5, exp: historical, ensemble: r1i1p1, start_year: 2000, end_year: 2002}
      - {model: HadCM3,           project: CMIP5, exp: historical, ensemble: r1i1p1, start_year: 2000, end_year: 2002}
      - {model: HadGEM2-AO,       project: CMIP5, exp: historical, ensemble: r1i1p1, start_year: 2000, end_year: 2002}
      - {model: HadGEM2-CC,       project: CMIP5, exp: historical, ensemble: r1i1p1, start_year: 2000, end_year: 2002}
      - {model: HadGEM2-ES,       project: CMIP5, exp: historical, ensemble: r1i1p1, start_year: 2000, end_year: 2002}
      - {model: inmcm4,           project: CMIP5, exp: historical, ensemble: r1i1p1, start_year: 2000, end_year: 2002}
      - {model: IPSL-CM5A-LR,     project: CMIP5, exp: historical, ensemble: r1i1p1, start_year: 2000, end_year: 2002}
      - {model: IPSL-CM5A-MR,     project: CMIP5, exp: historical, ensemble: r1i1p1, start_year: 2000, end_year: 2002}
      - {model: IPSL-CM5B-LR,     project: CMIP5, exp: historical, ensemble: r1i1p1, start_year: 2000, end_year: 2002}
      - {model: MIROC4h,          project: CMIP5, exp: historical, ensemble: r1i1p1, start_year: 2000, end_year: 2002}
      - {model: MIROC5,           project: CMIP5, exp: historical, ensemble: r1i1p1, start_year: 2000, end_year: 2002}
      - {model: MIROC-ESM,        project: CMIP5, exp: historical, ensemble: r1i1p1, start_year: 2000, end_year: 2002}
      - {model: MIROC-ESM-CHEM,   project: CMIP5, exp: historical, ensemble: r1i1p1, start_year: 2000, end_year: 2002}
      - {model: MPI-ESM-LR,       project: CMIP5, exp: historical, ensemble: r1i1p1, start_year: 2000, end_year: 2002}
      - {model: MPI-ESM-MR,       project: CMIP5, exp: historical, ensemble: r1i1p1, start_year: 2000, end_year: 2002}
      - {model: MPI-ESM-P,        project: CMIP5, exp: historical, ensemble: r1i1p1, start_year: 2000, end_year: 2002}
      - {model: MRI-CGCM3,        project: CMIP5, exp: historical, ensemble: r1i1p1, start_year: 2000, end_year: 2002}
      - {model: MRI-ESM1,         project: CMIP5, exp: historical, ensemble: r1i1p1, start_year: 2000, end_year: 2002}
      - {model: NorESM1-M,        project: CMIP5, exp: historical, ensemble: r1i1p1, start_year: 2000, end_year: 2002}
      - {model: NorESM1-ME,       project: CMIP5, exp: historical, ensemble: r1i1p1, start_year: 2000, end_year: 2002}
      - {model: ERA-Interim,  project: OBS,  type: reanaly,  version: 1,  start_year: 2000,  end_year: 2002,  tier: 3}
      - {model: NCEP,         project: OBS,  type: reanaly,  version: 1,  start_year: 2000,  end_year: 2002,  tier: 2}
    scripts:
      latlon: &latlon_settings
        script: perfmetrics/main.ncl
        plot_type: latlon        # Plot type ('cycle' [time], 'zonal' [plev, lat], 'latlon' [lat, lon], 'cycle_latlon' [time, lat, lon])
        time_avg: annualclim     # Time average ('opt' argument of time_operations.ncl)
        region: Global           # Selected region ('Global', 'Tropics', 'NH extratropics', 'SH extratropics')
        plot_diff: True          # Draw difference plots
        t_test: True             # Calculate t-test in difference plots
        conf_level: 0.95         # Confidence level for the t-test
        abs_levs: [240, 243, 246, 249, 252, 255, 258,
                   261, 264, 267, 270, 273, 276, 279,
                   282, 285, 288, 291, 294, 297, 300]     # Contour levels for absolute plot
        diff_levs: [-5, -4, -3, -2, -1, 0, 1, 2, 3, 4, 5] # Contour levels for difference plot
      grading:
        <<: *grading_settings
        metric: [RMSD]                   # Metric ('RMSD', 'BIAS', taylor')
        normalization: [centered_median] # Normalization ('mean', 'median', 'centered_median', 'none')
       

### ts: SEA-SURFACE (SKIN) TEMPERATURE ###############################################################################################################

  ts:
    description: Sea-surface (skin) temperature
    variables:
      ts:
        preprocessor: ppNOLEV1x1
        reference_model: ESACCI-SST
        alternative_model: HadISST
        mip: Amon
        field: T2Ms
    additional_models:
      - {model: ACCESS1-0,        project: CMIP5, exp: historical, ensemble: r1i1p1, start_year: 2000, end_year: 2002}
      - {model: ACCESS1-3,        project: CMIP5, exp: historical, ensemble: r1i1p1, start_year: 2000, end_year: 2002}
      - {model: bcc-csm1-1,       project: CMIP5, exp: historical, ensemble: r1i1p1, start_year: 2000, end_year: 2002}
      - {model: bcc-csm1-1-m,     project: CMIP5, exp: historical, ensemble: r1i1p1, start_year: 2000, end_year: 2002}
      - {model: BNU-ESM,          project: CMIP5, exp: historical, ensemble: r1i1p1, start_year: 2000, end_year: 2002}
      - {model: CanCM4,           project: CMIP5, exp: historical, ensemble: r1i1p1, start_year: 2000, end_year: 2002}
      - {model: CanESM2,          project: CMIP5, exp: historical, ensemble: r1i1p1, start_year: 2000, end_year: 2002}
      - {model: CCSM4,            project: CMIP5, exp: historical, ensemble: r1i1p1, start_year: 2000, end_year: 2002}
      - {model: CESM1-BGC,        project: CMIP5, exp: historical, ensemble: r1i1p1, start_year: 2000, end_year: 2002}
      - {model: CESM1-CAM5,       project: CMIP5, exp: historical, ensemble: r1i1p1, start_year: 2000, end_year: 2002}
      - {model: CESM1-CAM5-1-FV2, project: CMIP5, exp: historical, ensemble: r1i1p1, start_year: 2000, end_year: 2002}
      - {model: CMCC-CM,          project: CMIP5, exp: historical, ensemble: r1i1p1, start_year: 2000, end_year: 2002}
      - {model: CMCC-CMS,         project: CMIP5, exp: historical, ensemble: r1i1p1, start_year: 2000, end_year: 2002}
      - {model: CNRM-CM5,         project: CMIP5, exp: historical, ensemble: r1i1p1, start_year: 2000, end_year: 2002}
      - {model: CSIRO-Mk3-6-0,    project: CMIP5, exp: historical, ensemble: r1i1p1, start_year: 2000, end_year: 2002}
      - {model: FGOALS-g2,        project: CMIP5, exp: historical, ensemble: r1i1p1, start_year: 2000, end_year: 2002}
      - {model: FIO-ESM,          project: CMIP5, exp: historical, ensemble: r1i1p1, start_year: 2000, end_year: 2002}
      - {model: GFDL-CM2p1,       project: CMIP5, exp: historical, ensemble: r1i1p1, start_year: 2000, end_year: 2002}
      - {model: GFDL-CM3,         project: CMIP5, exp: historical, ensemble: r1i1p1, start_year: 2000, end_year: 2002}
      - {model: GFDL-ESM2G,       project: CMIP5, exp: historical, ensemble: r1i1p1, start_year: 2000, end_year: 2002}
      - {model: GFDL-ESM2M,       project: CMIP5, exp: historical, ensemble: r1i1p1, start_year: 2000, end_year: 2002}
      - {model: GISS-E2-H,        project: CMIP5, exp: historical, ensemble: r1i1p2, start_year: 2000, end_year: 2002}
      - {model: GISS-E2-H-CC,     project: CMIP5, exp: historical, ensemble: r1i1p1, start_year: 2000, end_year: 2002}
      - {model: GISS-E2-R,        project: CMIP5, exp: historical, ensemble: r1i1p2, start_year: 2000, end_year: 2002}
      - {model: GISS-E2-R-CC,     project: CMIP5, exp: historical, ensemble: r1i1p1, start_year: 2000, end_year: 2002}
      - {model: HadCM3,           project: CMIP5, exp: historical, ensemble: r1i1p1, start_year: 2000, end_year: 2002}
      - {model: HadGEM2-AO,       project: CMIP5, exp: historical, ensemble: r1i1p1, start_year: 2000, end_year: 2002}
      - {model: HadGEM2-CC,       project: CMIP5, exp: historical, ensemble: r1i1p1, start_year: 2000, end_year: 2002}
      - {model: HadGEM2-ES,       project: CMIP5, exp: historical, ensemble: r1i1p1, start_year: 2000, end_year: 2002}
      - {model: inmcm4,           project: CMIP5, exp: historical, ensemble: r1i1p1, start_year: 2000, end_year: 2002}
      - {model: IPSL-CM5A-LR,     project: CMIP5, exp: historical, ensemble: r1i1p1, start_year: 2000, end_year: 2002}
      - {model: IPSL-CM5A-MR,     project: CMIP5, exp: historical, ensemble: r1i1p1, start_year: 2000, end_year: 2002}
      - {model: IPSL-CM5B-LR,     project: CMIP5, exp: historical, ensemble: r1i1p1, start_year: 2000, end_year: 2002}
      - {model: MIROC4h,          project: CMIP5, exp: historical, ensemble: r1i1p1, start_year: 2000, end_year: 2002}
      - {model: MIROC5,           project: CMIP5, exp: historical, ensemble: r1i1p1, start_year: 2000, end_year: 2002}
      - {model: MIROC-ESM,        project: CMIP5, exp: historical, ensemble: r1i1p1, start_year: 2000, end_year: 2002}
      - {model: MIROC-ESM-CHEM,   project: CMIP5, exp: historical, ensemble: r1i1p1, start_year: 2000, end_year: 2002}
      - {model: MPI-ESM-LR,       project: CMIP5, exp: historical, ensemble: r1i1p1, start_year: 2000, end_year: 2002}
      - {model: MPI-ESM-MR,       project: CMIP5, exp: historical, ensemble: r1i1p1, start_year: 2000, end_year: 2002}
      - {model: MRI-CGCM3,        project: CMIP5, exp: historical, ensemble: r1i1p1, start_year: 2000, end_year: 2002}
      - {model: NorESM1-M,        project: CMIP5, exp: historical, ensemble: r1i1p1, start_year: 2000, end_year: 2002}
      - {model: NorESM1-ME,       project: CMIP5, exp: historical, ensemble: r1i1p1, start_year: 2000, end_year: 2002}
      - {model: ESACCI-SST,       project: OBS, type: sat,     version: L4-GHRSST-SSTdepth-OSTIA-GLOB, start_year: 2000, end_year: 2002, tier: 2}
      - {model: HadISST,          project: OBS, type: reanaly, version: 1,                             start_year: 2000, end_year: 2002, tier: 2}
    scripts:
      grading:
        <<: *grading_settings
        metric: [RMSD]                   # Metric ('RMSD', 'BIAS', taylor')
        normalization: [centered_median] # Normalization ('mean', 'median', 'centered_median', 'none')


### pr: PRECIPITATIONS ###############################################################################################################################

  pr:
    description: Precipitations
    variables:
      pr:
        preprocessor: ppNOLEVpr
        reference_model: GPCP-SG
        mip: Amon
        field: T2Ms
    additional_models:
      - {model: ACCESS1-0,        project: CMIP5, exp: historical, ensemble: r1i1p1, start_year: 2000, end_year: 2002}
      - {model: ACCESS1-3,        project: CMIP5, exp: historical, ensemble: r1i1p1, start_year: 2000, end_year: 2002}
      - {model: bcc-csm1-1,       project: CMIP5, exp: historical, ensemble: r1i1p1, start_year: 2000, end_year: 2002}
      - {model: bcc-csm1-1-m,     project: CMIP5, exp: historical, ensemble: r1i1p1, start_year: 2000, end_year: 2002}
      - {model: BNU-ESM,          project: CMIP5, exp: historical, ensemble: r1i1p1, start_year: 2000, end_year: 2002}
      - {model: CanCM4,           project: CMIP5, exp: historical, ensemble: r1i1p1, start_year: 2000, end_year: 2002}
      - {model: CanESM2,          project: CMIP5, exp: historical, ensemble: r1i1p1, start_year: 2000, end_year: 2002}
      - {model: CCSM4,            project: CMIP5, exp: historical, ensemble: r1i1p1, start_year: 2000, end_year: 2002}
      - {model: CESM1-BGC,        project: CMIP5, exp: historical, ensemble: r1i1p1, start_year: 2000, end_year: 2002}
      - {model: CESM1-CAM5,       project: CMIP5, exp: historical, ensemble: r1i1p1, start_year: 2000, end_year: 2002}
      - {model: CESM1-CAM5-1-FV2, project: CMIP5, exp: historical, ensemble: r1i1p1, start_year: 2000, end_year: 2002}
      - {model: CESM1-FASTCHEM,   project: CMIP5, exp: historical, ensemble: r1i1p1, start_year: 2000, end_year: 2002}
      - {model: CESM1-WACCM,      project: CMIP5, exp: historical, ensemble: r1i1p1, start_year: 2000, end_year: 2002}
      - {model: CMCC-CESM,        project: CMIP5, exp: historical, ensemble: r1i1p1, start_year: 2000, end_year: 2002}
      - {model: CMCC-CM,          project: CMIP5, exp: historical, ensemble: r1i1p1, start_year: 2000, end_year: 2002}
      - {model: CMCC-CMS,         project: CMIP5, exp: historical, ensemble: r1i1p1, start_year: 2000, end_year: 2002}
      - {model: CNRM-CM5,         project: CMIP5, exp: historical, ensemble: r1i1p1, start_year: 2000, end_year: 2002}
      - {model: CNRM-CM5-2,       project: CMIP5, exp: historical, ensemble: r1i1p1, start_year: 2000, end_year: 2002}
      - {model: CSIRO-Mk3-6-0,    project: CMIP5, exp: historical, ensemble: r1i1p1, start_year: 2000, end_year: 2002}
      - {model: EC-EARTH,         project: CMIP5, exp: historical, ensemble: r6i1p1, start_year: 2000, end_year: 2002}
      - {model: FGOALS-g2,        project: CMIP5, exp: historical, ensemble: r1i1p1, start_year: 2000, end_year: 2002}
      - {model: FIO-ESM,          project: CMIP5, exp: historical, ensemble: r1i1p1, start_year: 2000, end_year: 2002}
      - {model: GFDL-CM2p1,       project: CMIP5, exp: historical, ensemble: r1i1p1, start_year: 2000, end_year: 2002}
      - {model: GFDL-CM3,         project: CMIP5, exp: historical, ensemble: r1i1p1, start_year: 2000, end_year: 2002}
      - {model: GFDL-ESM2G,       project: CMIP5, exp: historical, ensemble: r1i1p1, start_year: 2000, end_year: 2002}
      - {model: GFDL-ESM2M,       project: CMIP5, exp: historical, ensemble: r1i1p1, start_year: 2000, end_year: 2002}
      - {model: GISS-E2-H,        project: CMIP5, exp: historical, ensemble: r1i1p2, start_year: 2000, end_year: 2002}
      - {model: GISS-E2-H-CC,     project: CMIP5, exp: historical, ensemble: r1i1p1, start_year: 2000, end_year: 2002}
      - {model: GISS-E2-R,        project: CMIP5, exp: historical, ensemble: r1i1p2, start_year: 2000, end_year: 2002}
      - {model: GISS-E2-R-CC,     project: CMIP5, exp: historical, ensemble: r1i1p1, start_year: 2000, end_year: 2002}
      - {model: HadCM3,           project: CMIP5, exp: historical, ensemble: r1i1p1, start_year: 2000, end_year: 2002}
      - {model: HadGEM2-AO,       project: CMIP5, exp: historical, ensemble: r1i1p1, start_year: 2000, end_year: 2002}
      - {model: HadGEM2-CC,       project: CMIP5, exp: historical, ensemble: r1i1p1, start_year: 2000, end_year: 2002}
      - {model: HadGEM2-ES,       project: CMIP5, exp: historical, ensemble: r1i1p1, start_year: 2000, end_year: 2002}
      - {model: inmcm4,           project: CMIP5, exp: historical, ensemble: r1i1p1, start_year: 2000, end_year: 2002}
      - {model: IPSL-CM5A-LR,     project: CMIP5, exp: historical, ensemble: r1i1p1, start_year: 2000, end_year: 2002}
      - {model: IPSL-CM5A-MR,     project: CMIP5, exp: historical, ensemble: r1i1p1, start_year: 2000, end_year: 2002}
      - {model: IPSL-CM5B-LR,     project: CMIP5, exp: historical, ensemble: r1i1p1, start_year: 2000, end_year: 2002}
      - {model: MIROC4h,          project: CMIP5, exp: historical, ensemble: r1i1p1, start_year: 2000, end_year: 2002}
      - {model: MIROC5,           project: CMIP5, exp: historical, ensemble: r1i1p1, start_year: 2000, end_year: 2002}
      - {model: MIROC-ESM,        project: CMIP5, exp: historical, ensemble: r1i1p1, start_year: 2000, end_year: 2002}
      - {model: MIROC-ESM-CHEM,   project: CMIP5, exp: historical, ensemble: r1i1p1, start_year: 2000, end_year: 2002}
      - {model: MPI-ESM-LR,       project: CMIP5, exp: historical, ensemble: r1i1p1, start_year: 2000, end_year: 2002}
      - {model: MPI-ESM-MR,       project: CMIP5, exp: historical, ensemble: r1i1p1, start_year: 2000, end_year: 2002}
      - {model: MPI-ESM-P,        project: CMIP5, exp: historical, ensemble: r1i1p1, start_year: 2000, end_year: 2002}
      - {model: MRI-CGCM3,        project: CMIP5, exp: historical, ensemble: r1i1p1, start_year: 2000, end_year: 2002}
      - {model: MRI-ESM1,         project: CMIP5, exp: historical, ensemble: r1i1p1, start_year: 2000, end_year: 2002}
      - {model: NorESM1-M,        project: CMIP5, exp: historical, ensemble: r1i1p1, start_year: 2000, end_year: 2002}
      - {model: NorESM1-ME,       project: CMIP5, exp: historical, ensemble: r1i1p1, start_year: 2000, end_year: 2002}
      - {model: GPCP-SG, project: obs4mips, level: L3, version: v2.2, start_year: 2000, end_year: 2002, tier: 1}
    scripts:
      grading:
        <<: *grading_settings
        metric: [RMSD]                   # Metric ('RMSD', 'BIAS', taylor')
        normalization: [centered_median] # Normalization ('mean', 'median', 'centered_median', 'none')


### clt: TOTAL CLOUD COVER ###########################################################################################################################

  clt:
    description: Total cloud cover
    variables:
      clt:
        preprocessor: ppNOLEVclt
        reference_model: ESACCI-CLOUD
        alternative_model: PATMOS
        mip: Amon
        field: T2Ms
    additional_models:
      - {model: ACCESS1-0,        project: CMIP5, exp: historical, ensemble: r1i1p1, start_year: 2000, end_year: 2002}
      - {model: ACCESS1-3,        project: CMIP5, exp: historical, ensemble: r1i1p1, start_year: 2000, end_year: 2002}
      - {model: bcc-csm1-1,       project: CMIP5, exp: historical, ensemble: r1i1p1, start_year: 2000, end_year: 2002}
      - {model: bcc-csm1-1-m,     project: CMIP5, exp: historical, ensemble: r1i1p1, start_year: 2000, end_year: 2002}
      - {model: BNU-ESM,          project: CMIP5, exp: historical, ensemble: r1i1p1, start_year: 2000, end_year: 2002}
      - {model: CanESM2,          project: CMIP5, exp: historical, ensemble: r1i1p1, start_year: 2000, end_year: 2002}
      - {model: CCSM4,            project: CMIP5, exp: historical, ensemble: r1i1p1, start_year: 2000, end_year: 2002}
      - {model: CESM1-BGC,        project: CMIP5, exp: historical, ensemble: r1i1p1, start_year: 2000, end_year: 2002}
      - {model: CESM1-CAM5,       project: CMIP5, exp: historical, ensemble: r1i1p1, start_year: 2000, end_year: 2002}
      - {model: CESM1-CAM5-1-FV2, project: CMIP5, exp: historical, ensemble: r1i1p1, start_year: 2000, end_year: 2002}
      - {model: CMCC-CM,          project: CMIP5, exp: historical, ensemble: r1i1p1, start_year: 2000, end_year: 2002}
      - {model: CMCC-CMS,         project: CMIP5, exp: historical, ensemble: r1i1p1, start_year: 2000, end_year: 2002}
      - {model: CNRM-CM5,         project: CMIP5, exp: historical, ensemble: r1i1p1, start_year: 2000, end_year: 2002}
      - {model: CSIRO-Mk3-6-0,    project: CMIP5, exp: historical, ensemble: r1i1p1, start_year: 2000, end_year: 2002}
      - {model: EC-EARTH,         project: CMIP5, exp: historical, ensemble: r6i1p1, start_year: 2000, end_year: 2002}
      - {model: FGOALS-g2,        project: CMIP5, exp: historical, ensemble: r1i1p1, start_year: 2000, end_year: 2002}
      - {model: FIO-ESM,          project: CMIP5, exp: historical, ensemble: r1i1p1, start_year: 2000, end_year: 2002}
      - {model: GFDL-CM3,         project: CMIP5, exp: historical, ensemble: r1i1p1, start_year: 2000, end_year: 2002}
      - {model: GFDL-ESM2G,       project: CMIP5, exp: historical, ensemble: r1i1p1, start_year: 2000, end_year: 2002}
      - {model: GFDL-ESM2M,       project: CMIP5, exp: historical, ensemble: r1i1p1, start_year: 2000, end_year: 2002}
      - {model: GISS-E2-H,        project: CMIP5, exp: historical, ensemble: r1i1p2, start_year: 2000, end_year: 2002}
      - {model: GISS-E2-H-CC,     project: CMIP5, exp: historical, ensemble: r1i1p1, start_year: 2000, end_year: 2002}
      - {model: GISS-E2-R,        project: CMIP5, exp: historical, ensemble: r1i1p2, start_year: 2000, end_year: 2002}
      - {model: GISS-E2-R-CC,     project: CMIP5, exp: historical, ensemble: r1i1p1, start_year: 2000, end_year: 2002}
      - {model: HadCM3,           project: CMIP5, exp: historical, ensemble: r1i1p1, start_year: 2000, end_year: 2002}
      - {model: HadGEM2-AO,       project: CMIP5, exp: historical, ensemble: r1i1p1, start_year: 2000, end_year: 2002}
      - {model: HadGEM2-CC,       project: CMIP5, exp: historical, ensemble: r1i1p1, start_year: 2000, end_year: 2002}
      - {model: HadGEM2-ES,       project: CMIP5, exp: historical, ensemble: r1i1p1, start_year: 2000, end_year: 2002}
      - {model: inmcm4,           project: CMIP5, exp: historical, ensemble: r1i1p1, start_year: 2000, end_year: 2002}
      - {model: IPSL-CM5A-LR,     project: CMIP5, exp: historical, ensemble: r1i1p1, start_year: 2000, end_year: 2002}
      - {model: IPSL-CM5A-MR,     project: CMIP5, exp: historical, ensemble: r1i1p1, start_year: 2000, end_year: 2002}
      - {model: IPSL-CM5B-LR,     project: CMIP5, exp: historical, ensemble: r1i1p1, start_year: 2000, end_year: 2002}
      - {model: MIROC4h,          project: CMIP5, exp: historical, ensemble: r1i1p1, start_year: 2000, end_year: 2002}
      - {model: MIROC5,           project: CMIP5, exp: historical, ensemble: r1i1p1, start_year: 2000, end_year: 2002}
      - {model: MIROC-ESM,        project: CMIP5, exp: historical, ensemble: r1i1p1, start_year: 2000, end_year: 2002}
      - {model: MIROC-ESM-CHEM,   project: CMIP5, exp: historical, ensemble: r1i1p1, start_year: 2000, end_year: 2002}
      - {model: MPI-ESM-LR,       project: CMIP5, exp: historical, ensemble: r1i1p1, start_year: 2000, end_year: 2002}
      - {model: MPI-ESM-MR,       project: CMIP5, exp: historical, ensemble: r1i1p1, start_year: 2000, end_year: 2002}
      - {model: MRI-CGCM3,        project: CMIP5, exp: historical, ensemble: r1i1p1, start_year: 2000, end_year: 2002}
      - {model: NorESM1-M,        project: CMIP5, exp: historical, ensemble: r1i1p1, start_year: 2000, end_year: 2002}
      - {model: NorESM1-ME,       project: CMIP5, exp: historical, ensemble: r1i1p1, start_year: 2000, end_year: 2002}
      - {model: ESACCI-CLOUD,     project: OBS, type: sat, version: AVHRR-fv2.0, start_year: 2000, end_year: 2002, tier: 2}
      - {model: PATMOS,           project: OBS, type: sat, version: 1,           start_year: 2000, end_year: 2002, tier: 2}
    scripts:
      latlon:
        <<: *latlon_settings
        show_global_avg: true
        abs_levs: [0, 10, 20, 30, 40, 50, 60, 70, 80, 90, 100]             # Contour levels for absolute plot
        diff_levs: [-30, -25, -20, -15, -10, -5, 0, 5, 10, 15, 20, 25, 30] # Contour levels for difference plot
      grading:
        <<: *grading_settings
        metric: [RMSD]                   # Metric ('RMSD', 'BIAS', taylor')
        normalization: [centered_median] # Normalization ('mean', 'median', 'centered_median', 'none')


### rlut: ALL-SKY LONGWAVE RADIATION #################################################################################################################
### FIX-ME: need REFACTORING_cre first
#   rlut:
#     description: All-sky longwave radiation
#     variables:
#       rlut:
#         preprocessor: ppNOLEVrad
#         reference_model: CERES-EBAF
#         mip: Amon
#         field: T2Ms
#     additional_models:
#       - {model: ACCESS1-0,        project: CMIP5, exp: historical, ensemble: r1i1p1, start_year: 2001, end_year: 2003}
#       - {model: ACCESS1-3,        project: CMIP5, exp: historical, ensemble: r1i1p1, start_year: 2001, end_year: 2003}
#       - {model: bcc-csm1-1,       project: CMIP5, exp: historical, ensemble: r1i1p1, start_year: 2001, end_year: 2003}
#       - {model: bcc-csm1-1-m,     project: CMIP5, exp: historical, ensemble: r1i1p1, start_year: 2001, end_year: 2003}
#       - {model: BNU-ESM,          project: CMIP5, exp: historical, ensemble: r1i1p1, start_year: 2001, end_year: 2003}
#       - {model: CanCM4,           project: CMIP5, exp: historical, ensemble: r1i1p1, start_year: 2001, end_year: 2003}
#       - {model: CanESM2,          project: CMIP5, exp: historical, ensemble: r1i1p1, start_year: 2001, end_year: 2003}
#       - {model: CCSM4,            project: CMIP5, exp: historical, ensemble: r1i1p1, start_year: 2001, end_year: 2003}
#       - {model: CESM1-BGC,        project: CMIP5, exp: historical, ensemble: r1i1p1, start_year: 2001, end_year: 2003}
#       - {model: CESM1-CAM5,       project: CMIP5, exp: historical, ensemble: r1i1p1, start_year: 2001, end_year: 2003}
#       - {model: CESM1-CAM5-1-FV2, project: CMIP5, exp: historical, ensemble: r1i1p1, start_year: 2001, end_year: 2003}
#       - {model: CMCC-CM,          project: CMIP5, exp: historical, ensemble: r1i1p1, start_year: 2001, end_year: 2003}
#       - {model: CMCC-CMS,         project: CMIP5, exp: historical, ensemble: r1i1p1, start_year: 2001, end_year: 2003}
#       - {model: CNRM-CM5,         project: CMIP5, exp: historical, ensemble: r1i1p1, start_year: 2001, end_year: 2003}
#       - {model: CSIRO-Mk3-6-0,    project: CMIP5, exp: historical, ensemble: r1i1p1, start_year: 2001, end_year: 2003}
#       - {model: EC-EARTH,         project: CMIP5, exp: historical, ensemble: r6i1p1, start_year: 2001, end_year: 2003}
#       - {model: FGOALS-g2,        project: CMIP5, exp: historical, ensemble: r1i1p1, start_year: 2001, end_year: 2003}
#       - {model: FGOALS-s2,        project: CMIP5, exp: historical, ensemble: r1i1p1, start_year: 2001, end_year: 2003}
#       - {model: FIO-ESM,          project: CMIP5, exp: historical, ensemble: r1i1p1, start_year: 2001, end_year: 2003}
#       - {model: GFDL-CM2p1,       project: CMIP5, exp: historical, ensemble: r1i1p1, start_year: 2001, end_year: 2003}
#       - {model: GFDL-CM3,         project: CMIP5, exp: historical, ensemble: r1i1p1, start_year: 2001, end_year: 2003}
#       - {model: GFDL-ESM2G,       project: CMIP5, exp: historical, ensemble: r1i1p1, start_year: 2001, end_year: 2003}
#       - {model: GFDL-ESM2M,       project: CMIP5, exp: historical, ensemble: r1i1p1, start_year: 2001, end_year: 2003}
#       - {model: GISS-E2-H,        project: CMIP5, exp: historical, ensemble: r1i1p2, start_year: 2001, end_year: 2003}
#       - {model: GISS-E2-R,        project: CMIP5, exp: historical, ensemble: r1i1p2, start_year: 2001, end_year: 2003}
#       - {model: HadCM3,           project: CMIP5, exp: historical, ensemble: r1i1p1, start_year: 2001, end_year: 2003}
#       - {model: HadGEM2-AO,       project: CMIP5, exp: historical, ensemble: r1i1p1, start_year: 2001, end_year: 2003}
#       - {model: HadGEM2-CC,       project: CMIP5, exp: historical, ensemble: r1i1p1, start_year: 2001, end_year: 2003}
#       - {model: HadGEM2-ES,       project: CMIP5, exp: historical, ensemble: r1i1p1, start_year: 2001, end_year: 2003}
#       - {model: inmcm4,           project: CMIP5, exp: historical, ensemble: r1i1p1, start_year: 2001, end_year: 2003}
#       - {model: IPSL-CM5A-LR,     project: CMIP5, exp: historical, ensemble: r1i1p1, start_year: 2001, end_year: 2003}
#       - {model: IPSL-CM5A-MR,     project: CMIP5, exp: historical, ensemble: r1i1p1, start_year: 2001, end_year: 2003}
#       - {model: IPSL-CM5B-LR,     project: CMIP5, exp: historical, ensemble: r1i1p1, start_year: 2001, end_year: 2003}
#       - {model: MIROC4h,          project: CMIP5, exp: historical, ensemble: r1i1p1, start_year: 2001, end_year: 2003}
#       - {model: MIROC5,           project: CMIP5, exp: historical, ensemble: r1i1p1, start_year: 2001, end_year: 2003}
#       - {model: MIROC-ESM,        project: CMIP5, exp: historical, ensemble: r1i1p1, start_year: 2001, end_year: 2003}
#       - {model: MIROC-ESM-CHEM,   project: CMIP5, exp: historical, ensemble: r1i1p1, start_year: 2001, end_year: 2003}
#       - {model: MPI-ESM-LR,       project: CMIP5, exp: historical, ensemble: r1i1p1, start_year: 2001, end_year: 2003}
#       - {model: MPI-ESM-MR,       project: CMIP5, exp: historical, ensemble: r1i1p1, start_year: 2001, end_year: 2003}
#       - {model: MRI-CGCM3,        project: CMIP5, exp: historical, ensemble: r1i1p1, start_year: 2001, end_year: 2003}
#       - {model: NorESM1-M,        project: CMIP5, exp: historical, ensemble: r1i1p1, start_year: 2001, end_year: 2003}
#       - {model: NorESM1-ME,       project: CMIP5, exp: historical, ensemble: r1i1p1, start_year: 2001, end_year: 2003}
#       - {model: CERES-EBAF, project: obs4mips, level: L3B, version: Ed2-7, start_year: 2001, end_year: 2003, tier: 1}    
#     scripts:
#       grading:
#         <<: *grading_settings
#         metric: [RMSD]                   # Metric ('RMSD', 'BIAS', taylor')
#         normalization: [centered_median] # Normalization ('mean', 'median', 'centered_median', 'none')


### rsut: ALL-SKY SHORTWAVE RADIATION ################################################################################################################
### FIX-ME: need REFACTORING_cre first
#   rsut:
#     description: All-sky longwave radiation
#     variables:
#       rsut:
#         preprocessor: ppNOLEVrad
#         reference_model: CERES-EBAF
#         mip: Amon
#         field: T2Ms
#     additional_models:
#       - {model: ACCESS1-0,        project: CMIP5, exp: historical, ensemble: r1i1p1, start_year: 2001, end_year: 2003}
#       - {model: ACCESS1-3,        project: CMIP5, exp: historical, ensemble: r1i1p1, start_year: 2001, end_year: 2003}
#       - {model: bcc-csm1-1,       project: CMIP5, exp: historical, ensemble: r1i1p1, start_year: 2001, end_year: 2003}
#       - {model: bcc-csm1-1-m,     project: CMIP5, exp: historical, ensemble: r1i1p1, start_year: 2001, end_year: 2003}
#       - {model: BNU-ESM,          project: CMIP5, exp: historical, ensemble: r1i1p1, start_year: 2001, end_year: 2003}
#       - {model: CanESM2,          project: CMIP5, exp: historical, ensemble: r1i1p1, start_year: 2001, end_year: 2003}
#       - {model: CCSM4,            project: CMIP5, exp: historical, ensemble: r1i1p1, start_year: 2001, end_year: 2003}
#       - {model: CESM1-BGC,        project: CMIP5, exp: historical, ensemble: r1i1p1, start_year: 2001, end_year: 2003}
#       - {model: CESM1-CAM5,       project: CMIP5, exp: historical, ensemble: r1i1p1, start_year: 2001, end_year: 2003}
#       - {model: CESM1-CAM5-1-FV2, project: CMIP5, exp: historical, ensemble: r1i1p1, start_year: 2001, end_year: 2003}
#       - {model: CMCC-CM,          project: CMIP5, exp: historical, ensemble: r1i1p1, start_year: 2001, end_year: 2003}
#       - {model: CMCC-CMS,         project: CMIP5, exp: historical, ensemble: r1i1p1, start_year: 2001, end_year: 2003}
#       - {model: CNRM-CM5,         project: CMIP5, exp: historical, ensemble: r1i1p1, start_year: 2001, end_year: 2003}
#       - {model: CSIRO-Mk3-6-0,    project: CMIP5, exp: historical, ensemble: r1i1p1, start_year: 2001, end_year: 2003}
#       - {model: FGOALS-s2,        project: CMIP5, exp: historical, ensemble: r1i1p1, start_year: 2001, end_year: 2003}
#       - {model: FIO-ESM,          project: CMIP5, exp: historical, ensemble: r1i1p1, start_year: 2001, end_year: 2003}
#       - {model: GFDL-CM2p1,       project: CMIP5, exp: historical, ensemble: r1i1p1, start_year: 2001, end_year: 2003}
#       - {model: GFDL-CM3,         project: CMIP5, exp: historical, ensemble: r1i1p1, start_year: 2001, end_year: 2003}
#       - {model: GFDL-ESM2G,       project: CMIP5, exp: historical, ensemble: r1i1p1, start_year: 2001, end_year: 2003}
#       - {model: GFDL-ESM2M,       project: CMIP5, exp: historical, ensemble: r1i1p1, start_year: 2001, end_year: 2003}
#       - {model: GISS-E2-H,        project: CMIP5, exp: historical, ensemble: r1i1p2, start_year: 2001, end_year: 2003}
#       - {model: GISS-E2-R,        project: CMIP5, exp: historical, ensemble: r1i1p2, start_year: 2001, end_year: 2003}
#       - {model: HadCM3,           project: CMIP5, exp: historical, ensemble: r1i1p1, start_year: 2001, end_year: 2003}
#       - {model: HadGEM2-AO,       project: CMIP5, exp: historical, ensemble: r1i1p1, start_year: 2001, end_year: 2003}
#       - {model: HadGEM2-CC,       project: CMIP5, exp: historical, ensemble: r1i1p1, start_year: 2001, end_year: 2003}
#       - {model: HadGEM2-ES,       project: CMIP5, exp: historical, ensemble: r1i1p1, start_year: 2001, end_year: 2003}
#       - {model: inmcm4,           project: CMIP5, exp: historical, ensemble: r1i1p1, start_year: 2001, end_year: 2003}
#       - {model: IPSL-CM5A-LR,     project: CMIP5, exp: historical, ensemble: r1i1p1, start_year: 2001, end_year: 2003}
#       - {model: IPSL-CM5A-MR,     project: CMIP5, exp: historical, ensemble: r1i1p1, start_year: 2001, end_year: 2003}
#       - {model: IPSL-CM5B-LR,     project: CMIP5, exp: historical, ensemble: r1i1p1, start_year: 2001, end_year: 2003}
#       - {model: MIROC4h,          project: CMIP5, exp: historical, ensemble: r1i1p1, start_year: 2001, end_year: 2003}
#       - {model: MIROC5,           project: CMIP5, exp: historical, ensemble: r1i1p1, start_year: 2001, end_year: 2003}
#       - {model: MIROC-ESM,        project: CMIP5, exp: historical, ensemble: r1i1p1, start_year: 2001, end_year: 2003}
#       - {model: MIROC-ESM-CHEM,   project: CMIP5, exp: historical, ensemble: r1i1p1, start_year: 2001, end_year: 2003}
#       - {model: MPI-ESM-LR,       project: CMIP5, exp: historical, ensemble: r1i1p1, start_year: 2001, end_year: 2003}
#       - {model: MPI-ESM-MR,       project: CMIP5, exp: historical, ensemble: r1i1p1, start_year: 2001, end_year: 2003}
#       - {model: MRI-CGCM3,        project: CMIP5, exp: historical, ensemble: r1i1p1, start_year: 2001, end_year: 2003}
#       - {model: NorESM1-M,        project: CMIP5, exp: historical, ensemble: r1i1p1, start_year: 2001, end_year: 2003}
#       - {model: NorESM1-ME,       project: CMIP5, exp: historical, ensemble: r1i1p1, start_year: 2001, end_year: 2003}
#       - {model: CERES-EBAF, project: obs4mips, level: L3B, version: Ed2-7, start_year: 2001, end_year: 2003, tier: 1}
#     scripts:
#       grading:
#         <<: *grading_settings
#         metric: [RMSD]                   # Metric ('RMSD', 'BIAS', taylor')
#         normalization: [centered_median] # Normalization ('mean', 'median', 'centered_median', 'none')

### lwcre: LONGWAVE CLOUD FORCING ####################################################################################################################
### FIX-ME: need REFACTORING_cre first

### swcre: SHORTWAVE CLOUD FORCING ###################################################################################################################
### FIX-ME: need REFACTORING_cre first

  swcre:
    description: Shortwave cloud radiative effect
    variables:
      swcre:
        preprocessor: ppNOLEVrad
        reference_model: CERES-EBAF
        mip: Amon
        field: T2Ms
        derive: true
        force_derivation: false
    additional_models:
      - {model: ACCESS1-0,        project: CMIP5, exp: historical, ensemble: r1i1p1, start_year: 2001, end_year: 2004}
      - {model: ACCESS1-3,        project: CMIP5, exp: historical, ensemble: r1i1p1, start_year: 2001, end_year: 2004}
      - {model: bcc-csm1-1,       project: CMIP5, exp: historical, ensemble: r1i1p1, start_year: 2001, end_year: 2004}
      - {model: bcc-csm1-1-m,     project: CMIP5, exp: historical, ensemble: r1i1p1, start_year: 2001, end_year: 2004}
      - {model: BNU-ESM,          project: CMIP5, exp: historical, ensemble: r1i1p1, start_year: 2001, end_year: 2004}
      - {model: CanESM2,          project: CMIP5, exp: historical, ensemble: r1i1p1, start_year: 2001, end_year: 2004}
      - {model: CCSM4,            project: CMIP5, exp: historical, ensemble: r1i1p1, start_year: 2001, end_year: 2004}
      - {model: CESM1-BGC,        project: CMIP5, exp: historical, ensemble: r1i1p1, start_year: 2001, end_year: 2004}
      - {model: CESM1-CAM5,       project: CMIP5, exp: historical, ensemble: r1i1p1, start_year: 2001, end_year: 2004}
      - {model: CESM1-CAM5-1-FV2, project: CMIP5, exp: historical, ensemble: r1i1p1, start_year: 2001, end_year: 2004}
      - {model: CMCC-CM,          project: CMIP5, exp: historical, ensemble: r1i1p1, start_year: 2001, end_year: 2004}
      - {model: CNRM-CM5,         project: CMIP5, exp: historical, ensemble: r1i1p1, start_year: 2001, end_year: 2004}
      - {model: CSIRO-Mk3-6-0,    project: CMIP5, exp: historical, ensemble: r1i1p1, start_year: 2001, end_year: 2004}
      - {model: FGOALS-s2,        project: CMIP5, exp: historical, ensemble: r1i1p1, start_year: 2001, end_year: 2004}
      - {model: FIO-ESM,          project: CMIP5, exp: historical, ensemble: r1i1p1, start_year: 2001, end_year: 2004}
      - {model: GFDL-CM3,         project: CMIP5, exp: historical, ensemble: r1i1p1, start_year: 2001, end_year: 2004}
      - {model: GFDL-ESM2G,       project: CMIP5, exp: historical, ensemble: r1i1p1, start_year: 2001, end_year: 2004}
      - {model: GFDL-ESM2M,       project: CMIP5, exp: historical, ensemble: r1i1p1, start_year: 2001, end_year: 2004}
      - {model: GISS-E2-H,        project: CMIP5, exp: historical, ensemble: r1i1p2, start_year: 2001, end_year: 2004}
      - {model: GISS-E2-R,        project: CMIP5, exp: historical, ensemble: r1i1p2, start_year: 2001, end_year: 2004}
      - {model: HadCM3,           project: CMIP5, exp: historical, ensemble: r1i1p1, start_year: 2001, end_year: 2004}
      - {model: HadGEM2-AO,       project: CMIP5, exp: historical, ensemble: r1i1p1, start_year: 2001, end_year: 2004}
      - {model: HadGEM2-CC,       project: CMIP5, exp: historical, ensemble: r1i1p1, start_year: 2001, end_year: 2004}
      - {model: HadGEM2-ES,       project: CMIP5, exp: historical, ensemble: r1i1p1, start_year: 2001, end_year: 2004}
      - {model: inmcm4,           project: CMIP5, exp: historical, ensemble: r1i1p1, start_year: 2001, end_year: 2004}
      - {model: IPSL-CM5A-LR,     project: CMIP5, exp: historical, ensemble: r1i1p1, start_year: 2001, end_year: 2004}
      - {model: IPSL-CM5A-MR,     project: CMIP5, exp: historical, ensemble: r1i1p1, start_year: 2001, end_year: 2004}
      - {model: IPSL-CM5B-LR,     project: CMIP5, exp: historical, ensemble: r1i1p1, start_year: 2001, end_year: 2004}
      - {model: MIROC4h,          project: CMIP5, exp: historical, ensemble: r1i1p1, start_year: 2001, end_year: 2004}
      - {model: MIROC5,           project: CMIP5, exp: historical, ensemble: r1i1p1, start_year: 2001, end_year: 2004}
      - {model: MIROC-ESM,        project: CMIP5, exp: historical, ensemble: r1i1p1, start_year: 2001, end_year: 2004}
      - {model: MIROC-ESM-CHEM,   project: CMIP5, exp: historical, ensemble: r1i1p1, start_year: 2001, end_year: 2004}
      - {model: MPI-ESM-LR,       project: CMIP5, exp: historical, ensemble: r1i1p1, start_year: 2001, end_year: 2004}
      - {model: MPI-ESM-MR,       project: CMIP5, exp: historical, ensemble: r1i1p1, start_year: 2001, end_year: 2004}
      - {model: MRI-CGCM3,        project: CMIP5, exp: historical, ensemble: r1i1p1, start_year: 2001, end_year: 2004}
      - {model: NorESM1-M,        project: CMIP5, exp: historical, ensemble: r1i1p1, start_year: 2001, end_year: 2004}
      - {model: NorESM1-ME,       project: CMIP5, exp: historical, ensemble: r1i1p1, start_year: 2001, end_year: 2004}
      - {model: CERES-EBAF,  project: obs4mips,  level: L3B,  version: Ed2-7,  start_year: 2001,  end_year: 2004, tier: 1}
    scripts:
      latlon:
        <<: *latlon_settings
        abs_levs: [-100, -90, -80, -70, -60, -50, -40, -30, -20, -10, 0]   # Contour levels for absolute plot
        diff_levs: [-30, -25, -20, -15, -10, -5, 0, 5, 10, 15, 20, 25, 30] # Contour levels for difference plot
      grading:
        <<: *grading_settings


### od550aer: AEROSOL OPTICAL DEPTH AT 550 nm ########################################################################################################

### od870aer: AEROSOL OPTICAL DEPTH AT 870 nm ########################################################################################################

### od550lt1aer: FINE MODE AEROSOL OPTICAL DEPTH AT 550 nm ###########################################################################################

### toz: TOTAL COLUMN OZONE ##########################################################################################################################

### sic: SEA-ICE CONCENTRATION (NH) ##################################################################################################################

### sic: SEA-ICE CONCENTRATION (SH) ##################################################################################################################

### dos: SOIL MOISTURE ###############################################################################################################################


### COLLECT METRICS ##################################################################################################################################

  collect:
    description: Wrapper to collect and plot previously calculated metrics
    scripts:
      RMSD:
        script: perfmetrics/collect.ncl
        ancestors: ['*/grading']
        metric: RMSD
        label_bounds: [-0.5, 0.5]
        label_scale: 0.1
        disp_values: false
        cm_interval: [2, 241]
        sort: true  # Sort model in alphabetic order (excluding MMM)
      taylor:
        script: perfmetrics/collect.ncl
        ancestors: ['*/grading']
        metric: taylor<|MERGE_RESOLUTION|>--- conflicted
+++ resolved
@@ -120,8 +120,6 @@
       statistics: [mean, median]
       exclude: [reference_model, alternative_model]
 
-<<<<<<< HEAD
-=======
   ppNOLEV1x1:
     regrid:
       target_grid: 1x1
@@ -155,7 +153,6 @@
       statistics: [mean, median]
       exclude: [reference_model, alternative_model]
       
->>>>>>> 62104e76
   ppNOLEVrad:
     regrid:
       target_grid: CERES-EBAF
@@ -165,13 +162,8 @@
     multi_model_statistics:
       span: overlap
       statistics: [mean, median]
-<<<<<<< HEAD
-      exclude: [reference_model] 
-
-=======
-      exclude: [reference_model]      
-      
->>>>>>> 62104e76
+      exclude: [reference_model]
+
   ppALL:
     extract_levels:
       levels: ERA-Interim
