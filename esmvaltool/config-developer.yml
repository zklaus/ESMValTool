###############################################################################
# Developer's configuration file for the ESMValTool
###############################################################################
# This file retains the project- and machine-dependent directory and file name
# definitions of the input and output data
# Each dictionary is structured as follows
#
# PROJECT:
#   input_dir:
#     default:
#     drs1:
#     drs2:
#     etc:
#   input_file:
#   output_file:
#
# Only the default drs is mandatory, the others are optional
###############################################################################
---

CMIP6:
  input_dir: 'CMIP/[institute]/[dataset]/[exp]/[ensemble]/[mip]/[short_name]/[grid]/[version]'
  input_file: '[short_name]_[mip]_[dataset]_[exp]_[ensemble]_[grid]_*.nc'
  output_file: '[project]_[dataset]_[mip]_[exp]_[ensemble]_[field]_[short_name]_[start_year]-[end_year]'
  cmor_type: 'CMIP6'

CMIP5:
  input_dir:
    default: '/'
    BADC: '[institute]/[dataset]/[exp]/[frequency]/[modeling_realm]/[mip]/[ensemble]/latest/[short_name]'
    DKRZ: '[institute]/[dataset]/[exp]/[frequency]/[modeling_realm]/[mip]/[ensemble]/[latestversion]/[short_name]'
    ETHZ: '[exp]/[mip]/[short_name]/[dataset]/[ensemble]/'
    SMHI: '[dataset]/[ensemble]/[exp]/[frequency]'
    BSC: '[project]/[exp]/[dataset.lower]'
  input_file: '[short_name]_[mip]_[dataset]_[exp]_[ensemble]_*'
  input_fx_dir:
    default: '/'
    BADC: '[institute]/[dataset]/[exp]/fx/[modeling_realm]/fx/r0i0p0/[latestversion]/[fx_var]'
    DKRZ: '[institute]/[dataset]/[exp]/fx/[modeling_realm]/fx/r0i0p0/[latestversion]/[fx_var]'
    ETHZ: '[exp]/fx/[fx_var]/[dataset]/r0i0p0'
  input_fx_file: '[fx_var]_fx_[dataset]_[exp]_r0i0p0.nc'
  fx_mip_change:
    'areacella': 'Amon'
    'areacello': 'Omon'
    'basin': 'Omon'
    'deptho': 'Omon'
    'mrsofc': 'Lmon'
    'orog': 'Amon'
    'rootd': 'Lmon'
    'sftgif': 'Lmon'
    'sftlf': 'Amon'
    'sftof': 'Omon'
    'volcello': 'Omon'
  output_file: '[project]_[dataset]_[mip]_[exp]_[ensemble]_[field]_[short_name]_[start_year]-[end_year]'
  institutes:
    'ACCESS1-0': ['CSIRO-BOM']
    'ACCESS1-3': ['CSIRO-BOM']
    'bcc-csm1-1': ['BCC']
    'bcc-csm1-1-m': ['BCC']
    'BNU-ESM': ['BNU']
    'CanAM4': ['CCCma']
    'CanCM4': ['CCCma']
    'CanESM2': ['CCCma']
    'CCSM4': ['NCAR']
    'CESM1-BGC': ['NSF-DOE-NCAR']
    'CESM1-CAM5': ['NSF-DOE-NCAR']
    'CESM1-CAM5-1-FV2': ['NSF-DOE-NCAR']
    'CESM1-FASTCHEM': ['NSF-DOE-NCAR']
    'CESM1-WACCM': ['NSF-DOE-NCAR']
    'CFSv2-2011': ['COLA-CFS', 'NOAA-NCEP']
    'CMCC-CESM': ['CMCC']
    'CMCC-CM': ['CMCC']
    'CMCC-CMS': ['CMCC']
    'CNRM-CM5': ['CNRM-CERFACS']
    'CNRM-CM5-2': ['CNRM-CERFACS']
    'CSIRO-Mk3-6-0': ['CSIRO-QCCCE']
    'EC-EARTH': ['ICHEC']
    'FGOALS-g2': ['LASG-CESS']
    'FGOALS-gl': ['LASG-IAP']
    'FGOALS-s2': ['LASG-IAP']
    'FIO-ESM': ['FIO']
    'fio-esm': ['FIO']
    'GEOS-5': ['NASA-GMAO']
    'GFDL-CM2p1': ['NOAA-GFDL']
    'GFDL-CM3': ['NOAA-GFDL']
    'GFDL-ESM2G': ['NOAA-GFDL']
    'GFDL-ESM2M': ['NOAA-GFDL']
    'GFDL-HIRAM-C180': ['NOAA-GFDL']
    'GFDL-HIRAM-C360': ['NOAA-GFDL']
    'GISS-E2-H': ['NASA-GISS']
    'GISS-E2-H-CC': ['NASA-GISS']
    'GISS-E2-R': ['NASA-GISS']
    'GISS-E2-R-CC': ['NASA-GISS']
    'HadCM3': ['MOHC']
    'HadGEM2-A': ['MOHC']
    'HadGEM2-AO': ['NIMR-KMA']
    'HadGEM2-CC': ['MOHC']
    'HadGEM2-ES': ['INPE', 'MOHC']
    'inmcm4': ['INM']
    'IPSL-CM5A-LR': ['IPSL']
    'IPSL-CM5A-MR': ['IPSL']
    'IPSL-CM5B-LR': ['IPSL']
    'MIROC-ESM': ['MIROC']
    'MIROC-ESM-CHEM': ['MIROC']
    'MIROC4h': ['MIROC']
    'MIROC5': ['MIROC']
    'MPI-ESM-LR': ['MPI-M']
    'MPI-ESM-MR': ['MPI-M']
    'MPI-ESM-P': ['MPI-M']
    'MRI-AGCM3-2H': ['MRI']
    'MRI-AGCM3-2S': ['MRI']
    'MRI-CGCM3': ['MRI']
    'MRI-ESM1': ['MRI']
    'NICAM-09': ['NICAM']
    'NorESM1-M': ['NCC']
    'NorESM1-ME': ['NCC']

OBS:
  input_dir:
    default: 'Tier[tier]/[dataset]'
    BSC: '[type]/[institute.lower]/[dataset.lower]/[freq_folder]/[short_name][freq_base]'
  input_file:
    default: '[project]_[dataset]_[type]_[version]_[field]_[short_name]_*'
    BSC: '[short_name]_*.nc'
  input_fx_dir:
    default: 'Tier[tier]/[dataset]'
  input_fx_file:
    default: '[project]_[dataset]_[type]_fx_[fx_var].nc'
  output_file: '[project]_[dataset]_[type]_[version]_[field]_[short_name]_[start_year]-[end_year]'
  cmor_type: 'CMIP5'

obs4mips:
  input_dir:
<<<<<<< HEAD
    default: 'Tier[tier]/[dataset]'
  input_file: '[short_name]_[dataset]_[level]_[version]_*'
  output_file: '[project]_[dataset]_[level]_[version]_[field]_[short_name]_[start_year]-[end_year]'
=======
    default: '[tier]/[dataset]'
  input_file: '[var]_[dataset]_[level]_[version]_*'
  fx_dir:
    default: '[tier]/[dataset]'
  fx_file:
    default: '[project]_[dataset]_fx_[fx_var].nc'
  output_file: '[project]_[dataset]_[level]_[version]_[field]_[var]_[start_year]-[end_year]'
>>>>>>> 0857b9af
  cmor_type: 'CMIP5'

ana4mips:
  input_dir:
    default: 'Tier[tier]/[dataset]'
  input_file: '[short_name]_[mip]_[type]_[dataset]_*'
  output_file: '[project]_[mip]_[type]_[dataset]_[field]_[short_name]_[start_year]-[end_year]'
  cmor_type: 'CMIP5'

CCMVal1:
  input_dir:
    default: '[exp]/[dataset]'
  input_file: '[project]_[exp]_[name]_[ensemble]_[field]_[short_name]'
  output_file: '[project]_[exp]_[name]_[ensemble]_[field]_[short_name]_[start_year]-[end_year]'
  cmor_type: 'CMIP5'

CCMVal2:
  input_dir:
    default: '[exp]/[dataset]'
  input_file: '[project]_[exp]_[name]_[ensemble]_[field]_[short_name]'
  output_file: '[project]_[exp]_[name]_[ensemble]_[field]_[short_name]_[start_year]-[end_year]'
  cmor_type: 'CMIP5'

EMAC:
  input_dir:
    default: '[dataset]'
  input_file: ''
  output_file: '[dataset]_[ensemble]_[field]_[short_name]_[start_year]-[end_year]'
  cmor_type: 'CMIP5'<|MERGE_RESOLUTION|>--- conflicted
+++ resolved
@@ -131,19 +131,13 @@
 
 obs4mips:
   input_dir:
-<<<<<<< HEAD
     default: 'Tier[tier]/[dataset]'
   input_file: '[short_name]_[dataset]_[level]_[version]_*'
-  output_file: '[project]_[dataset]_[level]_[version]_[field]_[short_name]_[start_year]-[end_year]'
-=======
-    default: '[tier]/[dataset]'
-  input_file: '[var]_[dataset]_[level]_[version]_*'
   fx_dir:
-    default: '[tier]/[dataset]'
+    default: 'Tier[tier]/[dataset]'
   fx_file:
     default: '[project]_[dataset]_fx_[fx_var].nc'
-  output_file: '[project]_[dataset]_[level]_[version]_[field]_[var]_[start_year]-[end_year]'
->>>>>>> 0857b9af
+  output_file: '[project]_[dataset]_[level]_[version]_[field]_[short_name]_[start_year]-[end_year]'
   cmor_type: 'CMIP5'
 
 ana4mips:
