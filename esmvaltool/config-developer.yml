###############################################################################
# Developer's configuration file for the ESMValTool
###############################################################################
# This file retains the project- and machine-dependent directory and file name
# definitions of the input and output data
# Each dictionary is structured as follows
#
# PROJECT:
#   input_dir:
#     default:
#     drs1:
#     drs2:
#     etc:
#   input_file:
#   output_file:
#
# Only the default drs is mandatory, the others are optional
###############################################################################
---

CMIP6:
  input_dir: 'CMIP/[institute]/[dataset]/[exp]/[ensemble]/[mip]/[short_name]/[grid]/[version]'
  input_file: '[short_name]_[mip]_[dataset]_[exp]_[ensemble]_[grid]_*.nc'
  output_file: '[project]_[dataset]_[mip]_[exp]_[ensemble]_[field]_[short_name]_[start_year]-[end_year]'
  cmor_type: 'CMIP6'

CMIP5:
  input_dir:
    default: '/'
<<<<<<< HEAD
    BADC: '[institute]/[dataset]/[exp]/[freq]/[realm]/[mip]/[ensemble]/latest/[var]'
    DKRZ: '[institute]/[dataset]/[exp]/[freq]/[realm]/[mip]/[ensemble]/[latestversion]/[var]'
    ETHZ: '[exp]/[mip]/[var]/[dataset]/[ensemble]/'
    SMHI: '[dataset]/[ensemble]/[exp]/[freq]'
    BSC: '[type]/[project]/[exp]/[dataset.lower]'
  input_file:
    default: '[var]_[mip]_[dataset]_[exp]_[ensemble]_*'
#    BSC: '[var]_*.nc'
  fx_dir:
=======
    BADC: '[institute]/[dataset]/[exp]/[frequency]/[modeling_realm]/[mip]/[ensemble]/latest/[short_name]'
    DKRZ: '[institute]/[dataset]/[exp]/[frequency]/[modeling_realm]/[mip]/[ensemble]/[latestversion]/[short_name]'
    ETHZ: '[exp]/[mip]/[short_name]/[dataset]/[ensemble]/'
    SMHI: '[dataset]/[ensemble]/[exp]/[frequency]'
    BSC: '[project]/[exp]/[dataset.lower]'
  input_file: '[short_name]_[mip]_[dataset]_[exp]_[ensemble]_*'
  input_fx_dir:
>>>>>>> 1fbf805e
    default: '/'
    BADC: '[institute]/[dataset]/[exp]/fx/[modeling_realm]/fx/r0i0p0/[latestversion]/[fx_var]'
    DKRZ: '[institute]/[dataset]/[exp]/fx/[modeling_realm]/fx/r0i0p0/[latestversion]/[fx_var]'
    ETHZ: '[exp]/fx/[fx_var]/[dataset]/r0i0p0'
  input_fx_file: '[fx_var]_fx_[dataset]_[exp]_r0i0p0.nc'
  fx_mip_change:
    'areacella': 'Amon'
    'areacello': 'Omon'
    'basin': 'Omon'
    'deptho': 'Omon'
    'mrsofc': 'Lmon'
    'orog': 'Amon'
    'rootd': 'Lmon'
    'sftgif': 'Lmon'
    'sftlf': 'Amon'
    'sftof': 'Omon'
    'volcello': 'Omon'
  output_file: '[project]_[dataset]_[mip]_[exp]_[ensemble]_[field]_[short_name]_[start_year]-[end_year]'
  institutes:
    'ACCESS1-0': ['CSIRO-BOM']
    'ACCESS1-3': ['CSIRO-BOM']
    'bcc-csm1-1': ['BCC']
    'bcc-csm1-1-m': ['BCC']
    'BNU-ESM': ['BNU']
    'CanAM4': ['CCCma']
    'CanCM4': ['CCCma']
    'CanESM2': ['CCCma']
    'CCSM4': ['NCAR']
    'CESM1-BGC': ['NSF-DOE-NCAR']
    'CESM1-CAM5': ['NSF-DOE-NCAR']
    'CESM1-CAM5-1-FV2': ['NSF-DOE-NCAR']
    'CESM1-FASTCHEM': ['NSF-DOE-NCAR']
    'CESM1-WACCM': ['NSF-DOE-NCAR']
    'CFSv2-2011': ['COLA-CFS', 'NOAA-NCEP']
    'CMCC-CESM': ['CMCC']
    'CMCC-CM': ['CMCC']
    'CMCC-CMS': ['CMCC']
    'CNRM-CM5': ['CNRM-CERFACS']
    'CNRM-CM5-2': ['CNRM-CERFACS']
    'CSIRO-Mk3-6-0': ['CSIRO-QCCCE']
    'EC-EARTH': ['ICHEC']
    'FGOALS-g2': ['LASG-CESS']
    'FGOALS-gl': ['LASG-IAP']
    'FGOALS-s2': ['LASG-IAP']
    'FIO-ESM': ['FIO']
    'fio-esm': ['FIO']
    'GEOS-5': ['NASA-GMAO']
    'GFDL-CM2p1': ['NOAA-GFDL']
    'GFDL-CM3': ['NOAA-GFDL']
    'GFDL-ESM2G': ['NOAA-GFDL']
    'GFDL-ESM2M': ['NOAA-GFDL']
    'GFDL-HIRAM-C180': ['NOAA-GFDL']
    'GFDL-HIRAM-C360': ['NOAA-GFDL']
    'GISS-E2-H': ['NASA-GISS']
    'GISS-E2-H-CC': ['NASA-GISS']
    'GISS-E2-R': ['NASA-GISS']
    'GISS-E2-R-CC': ['NASA-GISS']
    'HadCM3': ['MOHC']
    'HadGEM2-A': ['MOHC']
    'HadGEM2-AO': ['NIMR-KMA']
    'HadGEM2-CC': ['MOHC']
    'HadGEM2-ES': ['INPE', 'MOHC']
    'inmcm4': ['INM']
    'IPSL-CM5A-LR': ['IPSL']
    'IPSL-CM5A-MR': ['IPSL']
    'IPSL-CM5B-LR': ['IPSL']
    'MIROC-ESM': ['MIROC']
    'MIROC-ESM-CHEM': ['MIROC']
    'MIROC4h': ['MIROC']
    'MIROC5': ['MIROC']
    'MPI-ESM-LR': ['MPI-M']
    'MPI-ESM-MR': ['MPI-M']
    'MPI-ESM-P': ['MPI-M']
    'MRI-AGCM3-2H': ['MRI']
    'MRI-AGCM3-2S': ['MRI']
    'MRI-CGCM3': ['MRI']
    'MRI-ESM1': ['MRI']
    'NICAM-09': ['NICAM']
    'NorESM1-M': ['NCC']
    'NorESM1-ME': ['NCC']

OBS:
  input_dir:
    default: 'Tier[tier]/[dataset]'
    BSC: '[type]/[institute.lower]/[dataset.lower]/[freq_folder]/[short_name][freq_base]'
  input_file:
    default: '[project]_[dataset]_[type]_[version]_[field]_[short_name]_*'
    BSC: '[short_name]_*.nc'
  input_fx_dir:
    default: 'Tier[tier]/[dataset]'
  input_fx_file:
    default: '[project]_[dataset]_[type]_fx_[fx_var].nc'
  output_file: '[project]_[dataset]_[type]_[version]_[field]_[short_name]_[start_year]-[end_year]'
  cmor_type: 'CMIP5'

obs4mips:
  input_dir:
    default: 'Tier[tier]/[dataset]'
  input_file: '[short_name]_[dataset]_[level]_[version]_*'
  fx_dir:
    default: 'Tier[tier]/[dataset]'
  fx_file:
    default: '[project]_[dataset]_fx_[fx_var].nc'
  output_file: '[project]_[dataset]_[level]_[version]_[field]_[short_name]_[start_year]-[end_year]'
  cmor_type: 'CMIP5'

ana4mips:
  input_dir:
    default: 'Tier[tier]/[dataset]'
  input_file: '[short_name]_[mip]_[type]_[dataset]_*'
  output_file: '[project]_[mip]_[type]_[dataset]_[field]_[short_name]_[start_year]-[end_year]'
  cmor_type: 'CMIP5'

CCMVal1:
  input_dir:
    default: '[exp]/[dataset]'
  input_file: '[project]_[exp]_[name]_[ensemble]_[field]_[short_name]'
  output_file: '[project]_[exp]_[name]_[ensemble]_[field]_[short_name]_[start_year]-[end_year]'
  cmor_type: 'CMIP5'

CCMVal2:
  input_dir:
    default: '[exp]/[dataset]'
  input_file: '[project]_[exp]_[name]_[ensemble]_[field]_[short_name]'
  output_file: '[project]_[exp]_[name]_[ensemble]_[field]_[short_name]_[start_year]-[end_year]'
  cmor_type: 'CMIP5'

EMAC:
  input_dir:
    default: '[dataset]'
  input_file: ''
  output_file: '[dataset]_[ensemble]_[field]_[short_name]_[start_year]-[end_year]'
  cmor_type: 'CMIP5'<|MERGE_RESOLUTION|>--- conflicted
+++ resolved
@@ -27,25 +27,13 @@
 CMIP5:
   input_dir:
     default: '/'
-<<<<<<< HEAD
-    BADC: '[institute]/[dataset]/[exp]/[freq]/[realm]/[mip]/[ensemble]/latest/[var]'
-    DKRZ: '[institute]/[dataset]/[exp]/[freq]/[realm]/[mip]/[ensemble]/[latestversion]/[var]'
-    ETHZ: '[exp]/[mip]/[var]/[dataset]/[ensemble]/'
-    SMHI: '[dataset]/[ensemble]/[exp]/[freq]'
-    BSC: '[type]/[project]/[exp]/[dataset.lower]'
-  input_file:
-    default: '[var]_[mip]_[dataset]_[exp]_[ensemble]_*'
-#    BSC: '[var]_*.nc'
-  fx_dir:
-=======
     BADC: '[institute]/[dataset]/[exp]/[frequency]/[modeling_realm]/[mip]/[ensemble]/latest/[short_name]'
     DKRZ: '[institute]/[dataset]/[exp]/[frequency]/[modeling_realm]/[mip]/[ensemble]/[latestversion]/[short_name]'
     ETHZ: '[exp]/[mip]/[short_name]/[dataset]/[ensemble]/'
     SMHI: '[dataset]/[ensemble]/[exp]/[frequency]'
-    BSC: '[project]/[exp]/[dataset.lower]'
+    BSC: '[type]/[project]/[exp]/[dataset.lower]'
   input_file: '[short_name]_[mip]_[dataset]_[exp]_[ensemble]_*'
   input_fx_dir:
->>>>>>> 1fbf805e
     default: '/'
     BADC: '[institute]/[dataset]/[exp]/fx/[modeling_realm]/fx/r0i0p0/[latestversion]/[fx_var]'
     DKRZ: '[institute]/[dataset]/[exp]/fx/[modeling_realm]/fx/r0i0p0/[latestversion]/[fx_var]'
