--- conflicted
+++ resolved
@@ -71,23 +71,14 @@
     exper_file = exper['filename']
     ctrl_cube = iris.load_cube(ctrl_file)
     exper_cube = iris.load_cube(exper_file)
-<<<<<<< HEAD
-    ctrl_cube = climate_statistics(ctrl_cube, 'mean')
-    exper_cube = climate_statistics(exper_cube, 'mean')
-=======
     ctrl_cube = climate_statistics(ctrl_cube)
     exper_cube = climate_statistics(exper_cube)
->>>>>>> cf9bfcc0
     if obs_list:
         obs_cube_list = []
         for obs in obs_list:
             obs_file = obs['filename']
             obs_cube = iris.load_cube(obs_file)
-<<<<<<< HEAD
-            obs_cube = climate_statistics(obs_cube, 'mean')
-=======
             obs_cube = climate_statistics(obs_cube)
->>>>>>> cf9bfcc0
             obs_cube_list.append(obs_cube)
     else:
         obs_cube_list = None
