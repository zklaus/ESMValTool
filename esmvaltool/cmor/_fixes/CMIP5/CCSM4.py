--- conflicted
+++ resolved
@@ -36,16 +36,7 @@
     """Fixes for rlutcs."""
 
 
-<<<<<<< HEAD
-class rsdt(rlut):
-    """Fixes for rsut"""
-
-    pass
-
-
-=======
 # noinspection PyPep8Naming
->>>>>>> 8f9c080f
 class rsut(rlut):
     """Fixes for rsut."""
 
