--- conflicted
+++ resolved
@@ -7,7 +7,6 @@
 from contextlib import contextmanager
 
 import iris
-import iris.exceptions
 import numpy as np
 import yaml
 from cf_units import Unit
@@ -67,7 +66,6 @@
     # first fix any completely missing coord var names
     _fix_dim_coordnames(cube)
     # fix individual coords
-    lon_coord = cube.coord('longitude')
     for cube_coord in cube.coords():
         # fix time
         if cube_coord.var_name == 'time':
@@ -79,17 +77,6 @@
         # fix longitude
         if cube_coord.var_name == 'lon':
             logger.info("Fixing longitude...")
-<<<<<<< HEAD
-            if lon_coord.ndim == 1:
-                if lon_coord.points[0] < 0. and \
-                        lon_coord.points[-1] < 181.:
-                    lon_coord.points = \
-                        lon_coord.points + 180.
-                    _fix_bounds(cube, lon_coord)
-                    cube.attributes['geospatial_lon_min'] = 0.
-                    cube.attributes['geospatial_lon_max'] = 360.
-                    nlon = len(lon_coord.points)
-=======
             if cube_coord.ndim == 1:
                 if cube_coord.points[0] < 0. and \
                         cube_coord.points[-1] < 181.:
@@ -99,7 +86,6 @@
                     cube.attributes['geospatial_lon_min'] = 0.
                     cube.attributes['geospatial_lon_max'] = 360.
                     nlon = len(cube_coord.points)
->>>>>>> 895bd770
                     _roll_cube_data(cube, nlon // 2, -1)
 
         # fix latitude
@@ -119,7 +105,7 @@
 
     # remove CS
     cube.coord('latitude').coord_system = None
-    lon_coord.coord_system = None
+    cube.coord('longitude').coord_system = None
 
     return cube
 
