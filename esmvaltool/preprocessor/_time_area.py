"""Time operations on cubes

Allows for selecting data subsets using certain time bounds;
constructing seasonal and area averages.
"""
import iris
import iris.coord_categorisation
import numpy as np

from .. import use_legacy_iris


<<<<<<< HEAD
def time_slice(cube, start_year, start_month, start_day, end_year, end_month,
               end_day):
    """Slice cube on time.

    Parameters
    ----------
        cube: iris.cube.Cube
            input cube.
        start_year: int
            start year
        start_month: int
            start month
        start_day: int
            start day
        end_year: int
            end year
        end_month: int
            end month
        end_day: int
            end day
=======
# slice cube over a restricted time period
def time_slice(mycube, start_year, start_month, start_day, end_year, end_month,
               end_day):
    """
    Slice cube on time.
>>>>>>> cfcb139a

    Returns
    -------
    iris.cube.Cube
        Sliced cube.

    """
    import datetime
    time_units = cube.coord('time').units
    if time_units.calendar == '360_day':
        if start_day > 30:
            start_day = 30
        if end_day > 30:
            end_day = 30
    start_date = datetime.datetime(
        int(start_year), int(start_month), int(start_day))
    end_date = datetime.datetime(int(end_year), int(end_month), int(end_day))

    t_1 = time_units.date2num(start_date)
    t_2 = time_units.date2num(end_date)
<<<<<<< HEAD
    # TODO replace the block below for when using iris 2.0
    # my_constraint = iris.Constraint(time=lambda t: (
    #     t_1 < time_units.date2num(t.point) < t_2))
    my_constraint = iris.Constraint(time=lambda t: (t_1 < t.point < t_2))
    return cube.extract(my_constraint)
=======
    if use_legacy_iris():
        my_constraint = iris.Constraint(time=lambda t: (t_1 < t.point < t_2))
    else:
        my_constraint = iris.Constraint(
            time=lambda t: (t_1 < time_units.date2num(t.point) < t_2))
    cube_slice = mycube.extract(my_constraint)
    return cube_slice
>>>>>>> cfcb139a


def extract_season(cube, season):
    """
    Slice cube to get only the data belonging to a specific season.

    Parameters
    ----------
    cube: iris.cube.Cube
        Original data
    season: str
        Season to extract. Available: DJF, MAM, JJA, SON
    """
    if not cube.coords('clim_season'):
        iris.coord_categorisation.add_season(cube, 'time', name='clim_season')
    if not cube.coords('season_year'):
        iris.coord_categorisation.add_season_year(
            cube, 'time', name='season_year')
    return cube.extract(iris.Constraint(clim_season=season.lower()))


def extract_month(cube, month):
    """
    Slice cube to get only the data belonging to a specific month.

    Parameters
    ----------
    cube: iris.cube.Cube
        Original data
    month: int
        Month to extract as a number from 1 to 12
    """
    return cube.extract(iris.Constraint(month_number=month))


def time_average(cube):
    """
    Compute time average.

    Get the time average over the entire cube. The average is weighted by the
    bounds of the time coordinate.

    Parameters
    ----------
        cube: iris.cube.Cube
            input cube.

    Returns
    -------
    iris.cube.Cube
        time averaged cube.
    """
    time = cube.coord('time')
    time_thickness = time.bounds[..., 1] - time.bounds[..., 0]

    # The weights need to match the dimensionality of the cube.
    slices = [None for i in cube.shape]
    coord_dim = cube.coord_dims('time')[0]
    slices[coord_dim] = slice(None)
    time_thickness = np.abs(time_thickness[tuple(slices)])
    ones = np.ones_like(cube.data)
    time_weights = time_thickness * ones

    return cube.collapsed('time', iris.analysis.MEAN, weights=time_weights)


# get the seasonal mean
def seasonal_mean(cube):
    """
    Function to compute seasonal means with MEAN

    Chunks time in 3-month periods and computes means over them;

    Arguments
    ---------
        cube: iris.cube.Cube
            input cube.

    Returns
    -------
    iris.cube.Cube
        Seasonal mean cube
    """
    if not cube.coords('clim_season'):
        iris.coord_categorisation.add_season(cube, 'time', name='clim_season')
    if not cube.coords('season_year'):
        iris.coord_categorisation.add_season_year(
            cube, 'time', name='season_year')
    cube = cube.aggregated_by(['clim_season', 'season_year'],
                              iris.analysis.MEAN)

    # TODO: This preprocessor is not calendar independent.
    def spans_three_months(time):
        """Check for three months"""
        return (time.bound[1] - time.bound[0]) == 2160

    three_months_bound = iris.Constraint(time=spans_three_months)
    return cube.extract(three_months_bound)<|MERGE_RESOLUTION|>--- conflicted
+++ resolved
@@ -10,7 +10,6 @@
 from .. import use_legacy_iris
 
 
-<<<<<<< HEAD
 def time_slice(cube, start_year, start_month, start_day, end_year, end_month,
                end_day):
     """Slice cube on time.
@@ -31,13 +30,6 @@
             end month
         end_day: int
             end day
-=======
-# slice cube over a restricted time period
-def time_slice(mycube, start_year, start_month, start_day, end_year, end_month,
-               end_day):
-    """
-    Slice cube on time.
->>>>>>> cfcb139a
 
     Returns
     -------
@@ -58,21 +50,12 @@
 
     t_1 = time_units.date2num(start_date)
     t_2 = time_units.date2num(end_date)
-<<<<<<< HEAD
-    # TODO replace the block below for when using iris 2.0
-    # my_constraint = iris.Constraint(time=lambda t: (
-    #     t_1 < time_units.date2num(t.point) < t_2))
-    my_constraint = iris.Constraint(time=lambda t: (t_1 < t.point < t_2))
-    return cube.extract(my_constraint)
-=======
     if use_legacy_iris():
-        my_constraint = iris.Constraint(time=lambda t: (t_1 < t.point < t_2))
+        constraint = iris.Constraint(time=lambda t: (t_1 < t.point < t_2))
     else:
-        my_constraint = iris.Constraint(
+        constraint = iris.Constraint(
             time=lambda t: (t_1 < time_units.date2num(t.point) < t_2))
-    cube_slice = mycube.extract(my_constraint)
-    return cube_slice
->>>>>>> cfcb139a
+    return cube.extract(constraint)
 
 
 def extract_season(cube, season):
