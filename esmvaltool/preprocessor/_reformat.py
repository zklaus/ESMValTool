"""Simple interface to reformat and CMORize functions."""
<<<<<<< HEAD
from ..interface_scripts.cmor_check import CMORCheck
from ..interface_scripts.fixes.fix import Fix
from ..interface_scripts.variable_info import CMOR_TABLES


def _get_cmor_checker(table,
                      mip,
                      short_name,
                      fail_on_error=True,
                      automatic_fixes=False):
    """Get a CMOR checker/fixer."""
    if table not in CMOR_TABLES:
        raise NotImplementedError("No CMOR checker implemented for table {}"
                                  .format(table))

    cmor_table = CMOR_TABLES[table]
    var_info = cmor_table.get_variable(mip, short_name)

    def _checker(cube):
        return CMORCheck(
            cube,
            var_info,
            fail_on_error=fail_on_error,
            automatic_fixes=automatic_fixes)

    return _checker


def fix_file(filename, short_name, project, model, output_dir):
    """Fix errors that prevent loading or can not be fixed in the cube."""
    for fix in Fix.get_fixes(
            project=project, model=model, variable=short_name):
        filename = fix.fix_file(filename, output_dir)
    return filename


def fix_metadata(cube, short_name, project, model, cmor_table=None, mip=None):
    """Apply fixes to the metadata of the cube."""
    for fix in Fix.get_fixes(
            project=project, model=model, variable=short_name):
        fix.fix_metadata(cube)
    if cmor_table and mip:
        checker = _get_cmor_checker(
            table=cmor_table,
            mip=mip,
            short_name=short_name,
            fail_on_error=False,
            automatic_fixes=True)
        checker(cube).check_metadata()
    return cube


def fix_data(cube, short_name, project, model,
             cmor_table=None, mip=None):
    """Apply fixes to the data of the cube."""
    for fix in Fix.get_fixes(
            project=project, model=model, variable=short_name):
        fix.fix_data(cube)
    if cmor_table and mip:
        checker = _get_cmor_checker(
            table=cmor_table,
            mip=mip,
            short_name=short_name,
            fail_on_error=False,
            automatic_fixes=True)
        checker(cube).check_data()
    return cube


def cmor_check_metadata(cube, cmor_table, mip, short_name):
    """Check if metadata conforms to CMOR."""
    checker = _get_cmor_checker(cmor_table, mip, short_name)
    checker(cube).check_metadata()
    return cube


def cmor_check_data(cube, cmor_table, mip, short_name):
    """Check if data conforms to CMOR."""
    checker = _get_cmor_checker(cmor_table, mip, short_name)
    checker(cube).check_data()
    return cube


def cmor_check(cube, cmor_table, mip, short_name):
    """Check if cube conforms to CMOR."""
    cmor_check_metadata(cube, cmor_table, mip, short_name)
    cmor_check_data(cube, cmor_table, mip, short_name)
    return cube
=======
from ..cmor.check import cmor_check, cmor_check_data, cmor_check_metadata
from ..cmor.fix import fix_data, fix_file, fix_metadata
>>>>>>> 6b3e2eeb
<|MERGE_RESOLUTION|>--- conflicted
+++ resolved
@@ -1,94 +1,3 @@
 """Simple interface to reformat and CMORize functions."""
-<<<<<<< HEAD
-from ..interface_scripts.cmor_check import CMORCheck
-from ..interface_scripts.fixes.fix import Fix
-from ..interface_scripts.variable_info import CMOR_TABLES
-
-
-def _get_cmor_checker(table,
-                      mip,
-                      short_name,
-                      fail_on_error=True,
-                      automatic_fixes=False):
-    """Get a CMOR checker/fixer."""
-    if table not in CMOR_TABLES:
-        raise NotImplementedError("No CMOR checker implemented for table {}"
-                                  .format(table))
-
-    cmor_table = CMOR_TABLES[table]
-    var_info = cmor_table.get_variable(mip, short_name)
-
-    def _checker(cube):
-        return CMORCheck(
-            cube,
-            var_info,
-            fail_on_error=fail_on_error,
-            automatic_fixes=automatic_fixes)
-
-    return _checker
-
-
-def fix_file(filename, short_name, project, model, output_dir):
-    """Fix errors that prevent loading or can not be fixed in the cube."""
-    for fix in Fix.get_fixes(
-            project=project, model=model, variable=short_name):
-        filename = fix.fix_file(filename, output_dir)
-    return filename
-
-
-def fix_metadata(cube, short_name, project, model, cmor_table=None, mip=None):
-    """Apply fixes to the metadata of the cube."""
-    for fix in Fix.get_fixes(
-            project=project, model=model, variable=short_name):
-        fix.fix_metadata(cube)
-    if cmor_table and mip:
-        checker = _get_cmor_checker(
-            table=cmor_table,
-            mip=mip,
-            short_name=short_name,
-            fail_on_error=False,
-            automatic_fixes=True)
-        checker(cube).check_metadata()
-    return cube
-
-
-def fix_data(cube, short_name, project, model,
-             cmor_table=None, mip=None):
-    """Apply fixes to the data of the cube."""
-    for fix in Fix.get_fixes(
-            project=project, model=model, variable=short_name):
-        fix.fix_data(cube)
-    if cmor_table and mip:
-        checker = _get_cmor_checker(
-            table=cmor_table,
-            mip=mip,
-            short_name=short_name,
-            fail_on_error=False,
-            automatic_fixes=True)
-        checker(cube).check_data()
-    return cube
-
-
-def cmor_check_metadata(cube, cmor_table, mip, short_name):
-    """Check if metadata conforms to CMOR."""
-    checker = _get_cmor_checker(cmor_table, mip, short_name)
-    checker(cube).check_metadata()
-    return cube
-
-
-def cmor_check_data(cube, cmor_table, mip, short_name):
-    """Check if data conforms to CMOR."""
-    checker = _get_cmor_checker(cmor_table, mip, short_name)
-    checker(cube).check_data()
-    return cube
-
-
-def cmor_check(cube, cmor_table, mip, short_name):
-    """Check if cube conforms to CMOR."""
-    cmor_check_metadata(cube, cmor_table, mip, short_name)
-    cmor_check_data(cube, cmor_table, mip, short_name)
-    return cube
-=======
 from ..cmor.check import cmor_check, cmor_check_data, cmor_check_metadata
-from ..cmor.fix import fix_data, fix_file, fix_metadata
->>>>>>> 6b3e2eeb
+from ..cmor.fix import fix_data, fix_file, fix_metadata