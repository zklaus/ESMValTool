"""Functions for loading and saving cubes."""
import copy
import logging
import os
import shutil
from collections import OrderedDict
from itertools import groupby

import numpy as np
import iris
import iris.exceptions
import yaml

from .._config import use_legacy_iris
from .._task import write_ncl_settings

logger = logging.getLogger(__name__)

GLOBAL_FILL_VALUE = 1e+20

DATASET_KEYS = {
    'mip',
}
VARIABLE_KEYS = {
    'reference_dataset',
    'alternative_dataset',
}


def _get_attr_from_field_coord(ncfield, coord_name, attr):
    if coord_name is not None:
        attrs = ncfield.cf_group[coord_name].cf_attrs()
        attr_val = [value for (key, value) in attrs if key == attr]
        if attr_val:
            return attr_val[0]
    return None


def concatenate_callback(raw_cube, field, _):
    """Use this callback to fix anything Iris tries to break."""
    # Remove attributes that cause issues with merging and concatenation
    for attr in ['creation_date', 'tracking_id', 'history']:
        if attr in raw_cube.attributes:
            del raw_cube.attributes[attr]
    for coord in raw_cube.coords():
        # Iris chooses to change longitude and latitude units to degrees
        # regardless of value in file, so reinstating file value
        if coord.standard_name in ['longitude', 'latitude']:
            units = _get_attr_from_field_coord(field, coord.var_name, 'units')
            if units is not None:
                coord.units = units


<<<<<<< HEAD
def load_cubes(datafile, filename, metadata, callback=None):
    """Load iris cubes from files."""
    logger.debug("Loading:\n%s", datafile)
    raw_cubes = iris.load_raw(datafile, callback=callback)
    try:
        constraint = iris.Constraint(
            cube_func=lambda cube: cube.var_name == metadata['short_name']
        )
        data_cube = raw_cubes.extract_strict(constraint)
        data_cube.standard_name = metadata['standard_name']
        data_cube.long_name = metadata['long_name']
    except iris.exceptions.ConstraintMismatchError:
        pass

    if not raw_cubes:
        raise Exception('Can not load cubes from {0}'.format(datafile))
    iris.util.unify_time_units(raw_cubes)
    for cube in raw_cubes:
        cube.attributes['_filename'] = filename
        cube.attributes['metadata'] = yaml.safe_dump(metadata)
    return raw_cubes
=======
def load(file, callback=None):
    """Load iris cubes from files."""
    logger.debug("Loading:\n%s", file)
    raw_cubes = iris.load_raw(file, callback=callback)
    if not raw_cubes:
        raise Exception('Can not load cubes from {0}'.format(file))
    for cube in raw_cubes:
        cube.attributes['source_file'] = file
    return raw_cubes


def _fix_cube_attributes(cubes):
    """Unify attributes of different cubes to allow concatenation."""
    attributes = {}
    for cube in cubes:
        for (attr, val) in cube.attributes.items():
            if attr not in attributes:
                attributes[attr] = val
            else:
                if not np.array_equal(val, attributes[attr]):
                    attributes[attr] = '{};{}'.format(
                        str(attributes[attr]), str(val))
    for cube in cubes:
        cube.attributes = attributes
>>>>>>> b28cc6bc


def concatenate(cubes):
    """Concatenate all cubes after fixing metadata."""
    _fix_cube_attributes(cubes)
    try:
        iris.util.unify_time_units(cubes)
        cube = iris.cube.CubeList(cubes).concatenate_cube()
        return cube
    except iris.exceptions.ConcatenateError as ex:
        logger.error('Can not concatenate cubes: %s', ex)
        logger.error('Cubes:')
        for cube in cubes:
            logger.error(cube)
        raise ex


def save(cubes, filename, optimize_access='', compress=False, **kwargs):
    """
    Save iris cubes to file.

    Parameters
    ----------
    cubes: iterable of iris.cube.Cube
        Data cubes to be saved

    filename: str
        Name of target file

    optimize_access: str
        Set internal NetCDF chunking to favour a reading scheme

        Values can be map or timeseries, which improve performance when
        reading the file one map or time series at a time.
        Users can also provide a coordinate or a list of coordinates. In that
        case the better performance will be avhieved by loading all the values
        in that coordinate at a time

    compress: bool, optional
        Use NetCDF internal compression.

    Returns
    -------
    str
        filename

    """
    # Rename some arguments
    kwargs['target'] = filename
    kwargs['zlib'] = compress

    dirname = os.path.dirname(filename)
    if not os.path.exists(dirname):
        os.makedirs(dirname)

    if (os.path.exists(filename)
            and all(cube.has_lazy_data() for cube in cubes)):
        logger.debug(
            "Not saving cubes %s to %s to avoid data loss. "
            "The cube is probably unchanged.", cubes, filename)
        return filename

    logger.debug("Saving cubes %s to %s", cubes, filename)
    if optimize_access:
        cube = cubes[0]
        if optimize_access == 'map':
            dims = set(
                cube.coord_dims('latitude') + cube.coord_dims('longitude'))
        elif optimize_access == 'timeseries':
            dims = set(cube.coord_dims('time'))
        else:
            dims = tuple()
            for coord_dims in (cube.coord_dims(dimension)
                               for dimension in optimize_access.split(' ')):
                dims += coord_dims
            dims = set(dims)

        kwargs['chunksizes'] = tuple(
            length if index in dims else 1
            for index, length in enumerate(cube.shape))

    if not use_legacy_iris():
        kwargs['fill_value'] = GLOBAL_FILL_VALUE

    iris.save(cubes, **kwargs)

    return filename


def _get_debug_filename(filename, step):
    """Get a filename for debugging the preprocessor."""
    dirname = os.path.splitext(filename)[0]
    if os.path.exists(dirname) and os.listdir(dirname):
        num = int(sorted(os.listdir(dirname)).pop()[:2]) + 1
    else:
        num = 0
    filename = os.path.join(dirname, '{:02}_{}.nc'.format(num, step))
    return filename


def cleanup(files, remove=None):
    """Clean up after running the preprocessor."""
    if remove is None:
        remove = []

    for path in remove:
        if os.path.isdir(path):
            shutil.rmtree(path)
        elif os.path.isfile(path):
            os.remove(path)

    return files


def _ordered_safe_dump(data, stream):
    """Write data containing OrderedDicts to yaml file."""

    class _OrderedDumper(yaml.SafeDumper):
        pass

    def _dict_representer(dumper, data):
        return dumper.represent_mapping(
            yaml.resolver.BaseResolver.DEFAULT_MAPPING_TAG, data.items())

    _OrderedDumper.add_representer(OrderedDict, _dict_representer)
    return yaml.dump(data, stream, _OrderedDumper)


def write_metadata(products, write_ncl=False):
    """Write product metadata to file."""
    output_files = []
    for output_dir, prods in groupby(products,
                                     lambda p: os.path.dirname(p.filename)):
        sorted_products = sorted(
            prods,
            key=lambda p: (
                p.attributes.get('recipe_dataset_index', 1e6),
                p.attributes.get('dataset', ''),
            ),
        )
        metadata = OrderedDict()
        for product in sorted_products:
            if isinstance(product.attributes.get('exp'), (list, tuple)):
                product.attributes = dict(product.attributes)
                product.attributes['exp'] = '-'.join(product.attributes['exp'])
            metadata[product.filename] = product.attributes

        output_filename = os.path.join(output_dir, 'metadata.yml')
        output_files.append(output_filename)
        with open(output_filename, 'w') as file:
            _ordered_safe_dump(metadata, file)
        if write_ncl:
            output_files.append(_write_ncl_metadata(output_dir, metadata))

    return output_files


def _write_ncl_metadata(output_dir, metadata):
    """Write NCL metadata files to output_dir."""
    variables = [copy.deepcopy(v) for v in metadata.values()]

    for variable in variables:
        fx_files = variable.pop('fx_files', {})
        for fx_type in fx_files:
            variable[fx_type] = fx_files[fx_type]

    info = {'input_file_info': variables}

    # Split input_file_info into dataset and variable properties
    # dataset keys and keys with non-identical values will be stored
    # in dataset_info, the rest in variable_info
    variable_info = {}
    info['variable_info'] = [variable_info]
    info['dataset_info'] = []
    for variable in variables:
        dataset_info = {}
        info['dataset_info'].append(dataset_info)
        for key in variable:
            dataset_specific = any(
                variable[key] != var.get(key, object()) for var in variables)
            if ((dataset_specific or key in DATASET_KEYS)
                    and key not in VARIABLE_KEYS):
                dataset_info[key] = variable[key]
            else:
                variable_info[key] = variable[key]

    filename = os.path.join(output_dir,
                            variable_info['short_name'] + '_info.ncl')
    write_ncl_settings(info, filename)

    return filename<|MERGE_RESOLUTION|>--- conflicted
+++ resolved
@@ -51,29 +51,6 @@
                 coord.units = units
 
 
-<<<<<<< HEAD
-def load_cubes(datafile, filename, metadata, callback=None):
-    """Load iris cubes from files."""
-    logger.debug("Loading:\n%s", datafile)
-    raw_cubes = iris.load_raw(datafile, callback=callback)
-    try:
-        constraint = iris.Constraint(
-            cube_func=lambda cube: cube.var_name == metadata['short_name']
-        )
-        data_cube = raw_cubes.extract_strict(constraint)
-        data_cube.standard_name = metadata['standard_name']
-        data_cube.long_name = metadata['long_name']
-    except iris.exceptions.ConstraintMismatchError:
-        pass
-
-    if not raw_cubes:
-        raise Exception('Can not load cubes from {0}'.format(datafile))
-    iris.util.unify_time_units(raw_cubes)
-    for cube in raw_cubes:
-        cube.attributes['_filename'] = filename
-        cube.attributes['metadata'] = yaml.safe_dump(metadata)
-    return raw_cubes
-=======
 def load(file, callback=None):
     """Load iris cubes from files."""
     logger.debug("Loading:\n%s", file)
@@ -98,7 +75,6 @@
                         str(attributes[attr]), str(val))
     for cube in cubes:
         cube.attributes = attributes
->>>>>>> b28cc6bc
 
 
 def concatenate(cubes):
