--- conflicted
+++ resolved
@@ -15,18 +15,11 @@
 from ._area_pp import zonal_means
 from ._derive import derive
 from ._download import download
-<<<<<<< HEAD
 from ._io import (_get_debug_filename, cleanup, concatenate, load, save,
                   write_metadata)
 from ._mask import (mask_above_threshold, mask_below_threshold,
                     mask_fillvalues, mask_inside_range, mask_landsea,
-=======
-from ._io import cleanup, concatenate, extract_metadata, load_cubes, save
-from ._mask import (mask_fillvalues, mask_landsea, mask_landseaice,
-                    mask_above_threshold,
-                    mask_below_threshold, mask_inside_range,
->>>>>>> 60a89f78
-                    mask_outside_range)
+                    mask_landseaice, mask_outside_range)
 from ._multimodel import multi_model_statistics
 from ._reformat import (cmor_check_data, cmor_check_metadata, fix_data,
                         fix_file, fix_metadata)
