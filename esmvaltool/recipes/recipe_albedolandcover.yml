# ESMValTool
---
documentation:
  description: |
    analyzes relationship between landcover and albedo in CMIP models
  authors:
    - crezee_bas
    - lejeune_quentin


albedolandcover_parameters: &albedolandcover_parameters
  params:
    latsize_BB: 5
    lonsize_BB: 5
    threshold_sumpred: 90
    mingc: 3
    minnum_gc_bb: 15
    thres_fsnow: 0.1
    snowfree: true
    lc1_class: ['treeFrac']
    lc2_class: ['shrubFrac']
    lc3_class: ['grassFrac', 'cropFrac']


CMIP6_landcover: &CMIP6_landcover
  additional_datasets:
    - {dataset: HadGEM3-GC31-LL, project: CMIP6, grid: gn, exp: historical,
       ensemble: r1i1p1f3}

CMIP5_landcover: &CMIP5_landcover
  additional_datasets:
    - {dataset: MPI-ESM-LR, project: CMIP5, ensemble: r1i1p1}

preprocessors:
  pp_cmip:
    custom_order: true
    regrid:
      target_grid: 2x2
      scheme: linear
    extract_month:
      month: 7
    climate_statistics:
      operator: mean
    mask_landsea:
      mask_out: sea
  pp_obs:
    mask_landsea:
      mask_out: sea
    extract_month:
      month: 7


diagnostics:
  albedolandcover_cmip5:
    description: "Multiple linear regression between albedo and xxFrac"
    variables:
      treeFrac: &variable_settings_cmip5
        preprocessor: pp_cmip
        mip: Lmon
        exp: historical
        start_year: 2000
        end_year: 2004
        fx_files: [areacella]
        <<: *CMIP5_landcover
      snc:
        <<: *variable_settings_cmip5
        mip: LImon
      alb:
        <<: *variable_settings_cmip5
        mip: Amon
        derive: true
        force_derivation: false
      cropFrac:
        <<: *variable_settings_cmip5
      grassFrac:
        <<: *variable_settings_cmip5
      shrubFrac:
        <<: *variable_settings_cmip5
      pastureFrac:
        <<: *variable_settings_cmip5
    scripts:
      albedolandcover:
        script: landcover/albedolandcover.py
        <<: *albedolandcover_parameters

  albedolandcover_cmip6:
    description: "Multiple linear regression between albedo and xxFrac"
    variables:
      treeFrac: &variable_settings_cmip6
        preprocessor: pp_cmip
        mip: Lmon
        exp: historical
        start_year: 2000
        end_year: 2004
        fx_files: [areacella]
        <<: *CMIP6_landcover
      snc:
        <<: *variable_settings_cmip6
        mip: LImon
      alb:
        <<: *variable_settings_cmip6
        mip: Amon
        derive: true
        force_derivation: false
      grassFrac:
        <<: *variable_settings_cmip6
      shrubFrac:
        <<: *variable_settings_cmip6
    scripts:
      albedolandcover:
        script: landcover/albedolandcover.py
        <<: *albedolandcover_parameters

  albedolandcover_obs:
    description: "Multiple linear regression between albedo and xxFrac"
    variables:
      albDiffiTr13:
        preprocessor: pp_obs
        mip: Amon
        additional_datasets:
          - {dataset: Duveiller2018, project: OBS, tier: 2, version: v2018,
             start_year: 2010, end_year: 2010, frequency: mon, type: clim}
    scripts:
      albedolandcover:
        script: landcover/albedolandcover.py
<<<<<<< HEAD
        params:
          latsize_BB: 5    # size of the big box in the latitudinal direction
          lonsize_BB: 5    # size of the big box in the longitudinal direction
          threshold_sumpred: 90
          mingc: 3
          minnum_gc_bb: 15
          thres_fsnow: 0.1
          snowfree: True
          lc1_class: ['treeFrac']
          lc2_class: ['shrubFrac']
          lc3_class: ['grassFrac', 'cropFrac']
=======
        <<: *albedolandcover_parameters
>>>>>>> 3b7adbd1
<|MERGE_RESOLUTION|>--- conflicted
+++ resolved
@@ -10,8 +10,8 @@
 
 albedolandcover_parameters: &albedolandcover_parameters
   params:
-    latsize_BB: 5
-    lonsize_BB: 5
+    latsize_BB: 5    # size of the big box in the latitudinal direction
+    lonsize_BB: 5    # size of the big box in the longitudinal direction
     threshold_sumpred: 90
     mingc: 3
     minnum_gc_bb: 15
@@ -123,18 +123,4 @@
     scripts:
       albedolandcover:
         script: landcover/albedolandcover.py
-<<<<<<< HEAD
-        params:
-          latsize_BB: 5    # size of the big box in the latitudinal direction
-          lonsize_BB: 5    # size of the big box in the longitudinal direction
-          threshold_sumpred: 90
-          mingc: 3
-          minnum_gc_bb: 15
-          thres_fsnow: 0.1
-          snowfree: True
-          lc1_class: ['treeFrac']
-          lc2_class: ['shrubFrac']
-          lc3_class: ['grassFrac', 'cropFrac']
-=======
-        <<: *albedolandcover_parameters
->>>>>>> 3b7adbd1
+        <<: *albedolandcover_parameters