--- conflicted
+++ resolved
@@ -20,8 +20,6 @@
 
   ### TIER 2 ##################################################################
 
-<<<<<<< HEAD
-=======
   CRU:
     description: CRU
     variables:
@@ -32,7 +30,6 @@
     additional_datasets:
       - {dataset: CRU, project: OBS, tier: 2, type: reanaly, version: TS4.02, start_year: 1901, end_year: 2017}
     scripts: null
->>>>>>> fb05a5a4
 
   ESACCI-AEROSOL:
     description: ESACCI-AEROSOL
