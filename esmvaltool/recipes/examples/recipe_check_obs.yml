--- conflicted
+++ resolved
@@ -37,8 +37,6 @@
     scripts: null
 
 
-<<<<<<< HEAD
-=======
   Duveiller2018:
     description: Duveiller2018 check
     variables:
@@ -49,7 +47,6 @@
     scripts: null
 
 
->>>>>>> d2a4665a
   Eppley-VGPM-MODIS:
     description: Eppley-VGPM-MODIS check
     variables:
@@ -169,8 +166,6 @@
       - {dataset: ESACCI-SST, project: OBS, mip: Amon, tier: 2,
          type: sat, version: L4-GHRSST-SSTdepth-OSTIA-GLOB,
          start_year: 1992, end_year: 2010}
-<<<<<<< HEAD
-=======
     scripts: null
 
 
@@ -184,7 +179,6 @@
     additional_datasets:
       - {dataset: GCP, project: OBS, frequency: yr, tier: 2,
          type: reanaly, version: 2018, start_year: 1959, end_year: 2017}
->>>>>>> d2a4665a
     scripts: null
 
 
@@ -284,8 +278,6 @@
     additional_datasets:
       - {dataset: NCEP, project: OBS, tier: 2,
          type: reanaly, version: 1, start_year: 1948, end_year: 2018}
-<<<<<<< HEAD
-=======
     scripts: null
 
 
@@ -303,7 +295,6 @@
          type: reanaly, version: "4.1", start_year: 1978, end_year: 2018}
       - {dataset: NSIDC-0116-sh, project: OBS, tier: 3,
          type: reanaly, version: "4.1", start_year: 1978, end_year: 2018}
->>>>>>> d2a4665a
     scripts: null
 
 
@@ -314,8 +305,6 @@
     additional_datasets:
       - {dataset: PATMOS-x, project: OBS, mip: Amon, tier: 2,
          type: sat, version: NOAA, start_year: 1982, end_year: 2016}
-<<<<<<< HEAD
-=======
     scripts: null
 
 
@@ -340,7 +329,6 @@
     additional_datasets:
       - {dataset: PIOMAS, project: OBS, tier: 2,
          type: reanaly, version: 2.1, start_year: 1979, end_year: 2018}
->>>>>>> d2a4665a
     scripts: null
 
 
@@ -397,8 +385,6 @@
       - {dataset: CDS-SATELLITE-SOIL-MOISTURE, project: OBS, mip: day, tier: 3,
          type: sat, version: COMBINED-TCDR-v201812.0.0,
          start_year: 1979, end_year: 2018}
-<<<<<<< HEAD
-=======
     scripts: null
 
 
@@ -410,7 +396,6 @@
       - {dataset: CDS-UERRA, project: OBS6, mip: E6hr, frequency: 6hr, tier: 3,
          type: reanaly, version: UERRA-HARMONIE,
          start_year: 1979, end_year: 2018}
->>>>>>> d2a4665a
     scripts: null
 
 
@@ -510,12 +495,6 @@
     variables:
       clivi:
         mip: Amon
-<<<<<<< HEAD
-        fx_files: [sftlf]
-      clt:
-        mip: Amon
-      clwvi:
-=======
       clt_day:
         short_name: clt
         mip: day
@@ -529,7 +508,6 @@
         mip: Eday
       evspsbl_month:
         short_name: evspsbl
->>>>>>> d2a4665a
         mip: Amon
       hfds:
         mip: Omon
@@ -545,28 +523,19 @@
       pr_month:
         short_name: pr
         mip: Amon
-<<<<<<< HEAD
-      pr_day:
-        short_name: pr
-=======
       prsn_day:
         short_name: prsn
->>>>>>> d2a4665a
         mip: day
       prsn_month:
         short_name: prsn
         mip: Amon
       prw:
         mip: Amon
-<<<<<<< HEAD
-      ps:
-=======
       ps_day:
         short_name: ps
         mip: CFday
       ps_month:
         short_name: ps
->>>>>>> d2a4665a
         mip: Amon
       psl_day:
         short_name: psl
@@ -574,16 +543,11 @@
       psl_month:
         short_name: psl
         mip: Amon
-<<<<<<< HEAD
-      psl_day:
-        short_name: psl
-=======
       rlds_day:
         short_name: rlds
         mip: day
       rsds_day:
         short_name: rsds
->>>>>>> d2a4665a
         mip: day
       rsds_month:
         short_name: rsds
@@ -610,31 +574,16 @@
       tas_month:
         short_name: tas
         mip: Amon
-<<<<<<< HEAD
-      tas_day:
-        short_name: tas
-=======
       tasmax:
->>>>>>> d2a4665a
         mip: day
       tas_month:
         short_name: tas
         mip: Amon
       tasmin:
-<<<<<<< HEAD
-        mip: day
-      tasmax:
-=======
->>>>>>> d2a4665a
         mip: day
       tauu:
         mip: Amon
       tauv:
-<<<<<<< HEAD
-        mip: Amon
-      ts:
-=======
->>>>>>> d2a4665a
         mip: Amon
       tdps_day:
         short_name: tdps
@@ -655,49 +604,6 @@
       tsn:
         mip: Eday
       ua:
-<<<<<<< HEAD
-        mip: Amon
-      va:
-        mip: Amon
-      wap:
-        mip: Amon
-      zg:
-        mip: Amon
-      tos:
-        mip: Omon
-    additional_datasets:
-      - {dataset: ERA-Interim, project: OBS, tier: 3,
-         type: reanaly, version: 1, start_year: 1979, end_year: 2018}
-    scripts: null
-
-
-  ERA5:
-    description: ERA5 check check
-    variables:
-      clt:
-      evspsbl:
-      evspsblpot:
-      mrro:
-      pr:
-      prsn:
-      psl:
-      rls:
-      rsds:
-      rsdt:
-      rss:
-      uas:
-      vas:
-      tas:
-      tasmax:
-      tasmin:
-      tdps:
-      ts:
-      tsn:
-    additional_datasets:
-      - {project: OBS6, dataset: ERA5, mip: E1hr,
-         frequency: 1hr, tier: 3, type: reanaly, version: 1,
-         start_year: 1990, end_year: 1990}
-=======
         mip: Amon
       uas_day:
         short_name: uas
@@ -820,7 +726,6 @@
     additional_datasets:
       - {dataset: FLUXCOM, project: OBS, mip: Lmon, tier: 3, type: reanaly,
          version: ANN-v1, start_year: 1980, end_year: 2013}
->>>>>>> d2a4665a
     scripts: null
 
 
@@ -842,8 +747,6 @@
     additional_datasets:
       - {dataset: LandFlux-EVAL, project: OBS, mip: Lmon, tier: 3,
          type: reanaly, version: Oct13, start_year: 1989, end_year: 2005}
-<<<<<<< HEAD
-=======
     scripts: null
 
 
@@ -854,7 +757,6 @@
     additional_datasets:
       - {dataset: MERRA2, project: OBS6, mip: Lmon, tier: 3,
          type: reanaly, version: 5.12.4, start_year: 1980, end_year: 2018}
->>>>>>> d2a4665a
     scripts: null
 
 
@@ -887,8 +789,6 @@
     additional_datasets:
       - {dataset: MODIS, project: OBS, tier: 3,
          type: sat, version: MYD08-M3, start_year: 2003, end_year: 2018}
-<<<<<<< HEAD
-=======
     scripts: null
 
 
@@ -899,7 +799,6 @@
     additional_datasets:
       - {dataset: NDP, project: OBS, tier: 3, mip: Lmon,
          type: reanaly, version: 017b, start_year: 2000, end_year: 2000}
->>>>>>> d2a4665a
     scripts: null
 
 
