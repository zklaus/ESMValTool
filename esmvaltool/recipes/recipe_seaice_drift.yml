---
documentation:
  description: 'Sea ice drift evaluation'
  authors: ['docq_da']
  projects: [primavera]
  references: ['acknow_project']
  mantainer: [vega_ja]

datasets:
 - {dataset: GFDL-ESM2G,  project: CMIP5,  mip: day,  exp: historical,  ensemble: r1i1p1,  start_year: 1979,  end_year: 2000}
 - {dataset: MPI-ESM-LR,  project: CMIP5,  mip: day,  exp: historical,  ensemble: r1i1p1,  start_year: 1979,  end_year: 2000}
#  - {dataset: EC-EARTH,  project: CMIP5,  mip: day,  exp: historical,  ensemble: r1i1p1,  start_year: 2000,  end_year: 2002}

preprocessors:
  extract:
    extract_region:
      start_longitude: 0
      end_longitude: 360
      start_latitude: 40
      end_latitude: 90

  extract_sispeed:
    custom_order: true
    extract_region:
      start_longitude: 0
      end_longitude: 360
      start_latitude: 40
      end_latitude: 90
    derive: true

diagnostics:
  seaice_drift:
    description: Sea-ice drift
    variables:
      sic:
        mip: SIday
        field: T2MO
        preprocessor: extract
        reference_dataset: OSI-450-nh
        fx_files: [areacello]
        additional_datasets:
          - {dataset: OSI-450-nh, project: OBS, type: reanaly, version: v2,
             mip: OImon, tier: 2,
             start_year: 1979,  end_year: 2000}

      sit:
        mip: SIday
        field: T2MO
        preprocessor: extract
        reference_dataset: PIOMAS
        fx_files: [areacello]
        additional_datasets:
<<<<<<< HEAD
          - {dataset: PIOMAS, project: OBS, type: reanaly, version: 2.1,
=======
          - {dataset: PIOMAS, project: OBS, type: reanaly, version: "2.1",
>>>>>>> efe5d551
             mip: day, tier: 2,
             start_year: 1979,  end_year: 2000}

      sispeed:
        mip: SIday
        field: T2MO
        preprocessor: extract_sispeed
        reference_dataset: NSIDC-0116-nh
        derive: true
        force_derivation: false
        fx_files: [areacello]
        additional_datasets:
<<<<<<< HEAD
=======
          - {dataset: NSIDC-0116-nh, project: OBS, type: reanaly, version: "4.1",
             mip: day, tier: 2,
>>>>>>> efe5d551
             start_year: 1979,  end_year: 2000}
    scripts:
      # sea_ice_drift:
      #   script: seaice_drift/seaice_drift.py
      #   title: "Python example diagnostic"
      #   latitude_treshold: 50
      sea_ice_drift_SCICEX:
        script: seaice_drift/seaice_drift.py
        title: "Python example diagnostic"
        # lon, lat tuples
        polygon:
          - [-15., 87.]
          - [-60., 86.58]
          - [-130., 80]
          - [-141., 80]
          - [-141., 70]
          - [-155., 72]
          - [175., 75.5]
          - [172., 78.5]
          - [163, 80.5]
          - [126, 78.5]
          - [110, 84.33]
          - [80, 84.42]
          - [57, 85.17]
          - [33, 83.8]
          - [8, 84.08]
        polygon_name: SCICEX<|MERGE_RESOLUTION|>--- conflicted
+++ resolved
@@ -50,11 +50,7 @@
         reference_dataset: PIOMAS
         fx_files: [areacello]
         additional_datasets:
-<<<<<<< HEAD
           - {dataset: PIOMAS, project: OBS, type: reanaly, version: 2.1,
-=======
-          - {dataset: PIOMAS, project: OBS, type: reanaly, version: "2.1",
->>>>>>> efe5d551
              mip: day, tier: 2,
              start_year: 1979,  end_year: 2000}
 
@@ -67,11 +63,8 @@
         force_derivation: false
         fx_files: [areacello]
         additional_datasets:
-<<<<<<< HEAD
-=======
           - {dataset: NSIDC-0116-nh, project: OBS, type: reanaly, version: "4.1",
              mip: day, tier: 2,
->>>>>>> efe5d551
              start_year: 1979,  end_year: 2000}
     scripts:
       # sea_ice_drift:
